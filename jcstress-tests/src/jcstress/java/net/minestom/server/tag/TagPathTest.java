--- conflicted
+++ resolved
@@ -1,19 +1,12 @@
 package net.minestom.server.tag;
 
 import net.kyori.adventure.nbt.CompoundBinaryTag;
-<<<<<<< HEAD
-import net.kyori.adventure.nbt.IntBinaryTag;
-import org.openjdk.jcstress.annotations.*;
-import org.openjdk.jcstress.infra.results.L_Result;
-
-=======
 import org.openjdk.jcstress.annotations.*;
 import org.openjdk.jcstress.infra.results.L_Result;
 
 import java.util.Map;
 
 import static net.kyori.adventure.nbt.IntBinaryTag.intBinaryTag;
->>>>>>> bb7acc2e
 import static org.openjdk.jcstress.annotations.Expect.ACCEPTABLE;
 
 @JCStressTest
@@ -39,20 +32,9 @@
     @Arbiter
     public void arbiter(L_Result r) {
         var compound = handler.asCompound();
-<<<<<<< HEAD
-
-        var tag1 = CompoundBinaryTag.builder().put("path", IntBinaryTag.intBinaryTag(1)).build();
-        var tag2 = CompoundBinaryTag.builder().put("path",
-                CompoundBinaryTag.builder().put("key", IntBinaryTag.intBinaryTag(5)).build()).build();
-
-        if (compound.equals(tag1)) {
-            r.r1 = "tag";
-        } else if (compound.equals(tag2)) {
-=======
         if (compound.equals(CompoundBinaryTag.from(Map.of("path", intBinaryTag(1))))) {
             r.r1 = "tag";
         } else if (compound.equals(CompoundBinaryTag.from(Map.of("path", CompoundBinaryTag.from(Map.of("key", intBinaryTag(5))))))) {
->>>>>>> bb7acc2e
             r.r1 = "tag_path";
         } else {
             r.r1 = compound;
