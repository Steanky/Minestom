package net.minestom.server.tag;

<<<<<<< HEAD
import net.kyori.adventure.nbt.CompoundBinaryTag;
import net.kyori.adventure.nbt.StringBinaryTag;
import org.openjdk.jmh.annotations.*;
import org.openjdk.jmh.infra.Blackhole;

=======
import org.openjdk.jmh.annotations.*;
import org.openjdk.jmh.infra.Blackhole;

import java.util.HashMap;
import java.util.Map;
import java.util.concurrent.ConcurrentHashMap;
>>>>>>> bb7acc2e
import java.util.concurrent.TimeUnit;

@Warmup(iterations = 5, time = 1000, timeUnit = TimeUnit.MILLISECONDS)
@Measurement(iterations = 10, time = 1000, timeUnit = TimeUnit.MILLISECONDS)
@Fork(3)
@BenchmarkMode(Mode.AverageTime)
@OutputTimeUnit(TimeUnit.NANOSECONDS)
@State(Scope.Benchmark)
public class TagReadBenchmark {
    static final Tag<String> TAG = Tag.String("key");

    @Param({"false", "true"})
    public boolean present;

    TagHandler tagHandler;
    Tag<String> secondTag;

<<<<<<< HEAD
    CompoundBinaryTag compound;
=======
    Map<String, String> map;
    Map<String, String> concurrentMap;
>>>>>>> bb7acc2e

    @Setup
    public void setup() {
        // Tag benchmark
        this.tagHandler = TagHandler.newHandler();
        if (present) tagHandler.setTag(TAG, "value");
        secondTag = Tag.String("key");
<<<<<<< HEAD

        this.compound = present ? CompoundBinaryTag.builder().put("key", StringBinaryTag
                .stringBinaryTag("value")).build() : CompoundBinaryTag.empty();
=======
        // Concurrent map benchmark
        map = new HashMap<>();
        if (present) map.put("key", "value");
        // Hash map benchmark
        concurrentMap = new ConcurrentHashMap<>();
        if (present) concurrentMap.put("key", "value");
>>>>>>> bb7acc2e
    }

    @Benchmark
    public void readConstantTag(Blackhole blackhole) {
        blackhole.consume(tagHandler.getTag(TAG));
    }

    @Benchmark
    public void readDifferentTag(Blackhole blackhole) {
        blackhole.consume(tagHandler.getTag(secondTag));
    }

    @Benchmark
    public void readNewTag(Blackhole blackhole) {
        blackhole.consume(tagHandler.getTag(Tag.String("key")));
    }

    @Benchmark
<<<<<<< HEAD
    public void readCompound(Blackhole blackhole) {
        blackhole.consume(compound.getString("key"));
=======
    public void readConcurrentMap(Blackhole blackhole) {
        blackhole.consume(concurrentMap.get("key"));
    }

    @Benchmark
    public void readMap(Blackhole blackhole) {
        blackhole.consume(map.get("key"));
>>>>>>> bb7acc2e
    }
}<|MERGE_RESOLUTION|>--- conflicted
+++ resolved
@@ -1,19 +1,11 @@
 package net.minestom.server.tag;
 
-<<<<<<< HEAD
-import net.kyori.adventure.nbt.CompoundBinaryTag;
-import net.kyori.adventure.nbt.StringBinaryTag;
-import org.openjdk.jmh.annotations.*;
-import org.openjdk.jmh.infra.Blackhole;
-
-=======
 import org.openjdk.jmh.annotations.*;
 import org.openjdk.jmh.infra.Blackhole;
 
 import java.util.HashMap;
 import java.util.Map;
 import java.util.concurrent.ConcurrentHashMap;
->>>>>>> bb7acc2e
 import java.util.concurrent.TimeUnit;
 
 @Warmup(iterations = 5, time = 1000, timeUnit = TimeUnit.MILLISECONDS)
@@ -31,12 +23,8 @@
     TagHandler tagHandler;
     Tag<String> secondTag;
 
-<<<<<<< HEAD
-    CompoundBinaryTag compound;
-=======
     Map<String, String> map;
     Map<String, String> concurrentMap;
->>>>>>> bb7acc2e
 
     @Setup
     public void setup() {
@@ -44,18 +32,12 @@
         this.tagHandler = TagHandler.newHandler();
         if (present) tagHandler.setTag(TAG, "value");
         secondTag = Tag.String("key");
-<<<<<<< HEAD
-
-        this.compound = present ? CompoundBinaryTag.builder().put("key", StringBinaryTag
-                .stringBinaryTag("value")).build() : CompoundBinaryTag.empty();
-=======
         // Concurrent map benchmark
         map = new HashMap<>();
         if (present) map.put("key", "value");
         // Hash map benchmark
         concurrentMap = new ConcurrentHashMap<>();
         if (present) concurrentMap.put("key", "value");
->>>>>>> bb7acc2e
     }
 
     @Benchmark
@@ -74,10 +56,6 @@
     }
 
     @Benchmark
-<<<<<<< HEAD
-    public void readCompound(Blackhole blackhole) {
-        blackhole.consume(compound.getString("key"));
-=======
     public void readConcurrentMap(Blackhole blackhole) {
         blackhole.consume(concurrentMap.get("key"));
     }
@@ -85,6 +63,5 @@
     @Benchmark
     public void readMap(Blackhole blackhole) {
         blackhole.consume(map.get("key"));
->>>>>>> bb7acc2e
     }
 }