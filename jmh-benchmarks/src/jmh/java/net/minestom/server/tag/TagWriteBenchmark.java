--- conflicted
+++ resolved
@@ -1,17 +1,10 @@
 package net.minestom.server.tag;
 
-<<<<<<< HEAD
-import net.kyori.adventure.nbt.CompoundBinaryTag;
-import net.kyori.adventure.nbt.StringBinaryTag;
-import org.openjdk.jmh.annotations.*;
-
-=======
 import org.openjdk.jmh.annotations.*;
 
 import java.util.HashMap;
 import java.util.Map;
 import java.util.concurrent.ConcurrentHashMap;
->>>>>>> bb7acc2e
 import java.util.concurrent.TimeUnit;
 
 @Warmup(iterations = 5, time = 1000, timeUnit = TimeUnit.MILLISECONDS)
@@ -26,12 +19,8 @@
     TagHandler tagHandler;
     Tag<String> secondTag;
 
-<<<<<<< HEAD
-    CompoundBinaryTag compound;
-=======
     Map<String, String> map;
     Map<String, String> concurrentMap;
->>>>>>> bb7acc2e
 
     @Setup
     public void setup() {
@@ -39,18 +28,12 @@
         this.tagHandler = TagHandler.newHandler();
         tagHandler.setTag(TAG, "value");
         secondTag = Tag.String("key");
-<<<<<<< HEAD
-
-        this.compound = CompoundBinaryTag.builder().put("key",
-                StringBinaryTag.stringBinaryTag("value")).build();
-=======
         // Concurrent map benchmark
         map = new HashMap<>();
         map.put("key", "value");
         // Hash map benchmark
         concurrentMap = new ConcurrentHashMap<>();
         concurrentMap.put("key", "value");
->>>>>>> bb7acc2e
     }
 
     @Benchmark
@@ -67,8 +50,6 @@
     public void writeNewTag() {
         tagHandler.setTag(Tag.String("key"), "value");
     }
-<<<<<<< HEAD
-=======
 
     @Benchmark
     public void writeConcurrentMap() {
@@ -79,5 +60,4 @@
     public void writeMap() {
         map.put("key", "value");
     }
->>>>>>> bb7acc2e
 }