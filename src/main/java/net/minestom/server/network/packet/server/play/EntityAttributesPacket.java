--- conflicted
+++ resolved
@@ -5,12 +5,9 @@
 import net.minestom.server.network.NetworkBuffer;
 import net.minestom.server.network.NetworkBufferTemplate;
 import net.minestom.server.network.packet.server.ServerPacket;
-<<<<<<< HEAD
 import net.minestom.server.network.packet.server.ServerPacketIdentifier;
 import net.minestom.server.registry.DynamicRegistry;
 import org.jetbrains.annotations.NotNull;
-=======
->>>>>>> ccea53ac
 
 import java.util.Collection;
 import java.util.List;
@@ -30,51 +27,18 @@
         properties = List.copyOf(properties);
     }
 
-<<<<<<< HEAD
-    public EntityAttributesPacket(@NotNull NetworkBuffer reader) {
-        this(reader.read(VAR_INT), reader.readCollection(Property.NETWORK_TYPE, MAX_ENTRIES));
-    }
-
-    @Override
-    public void write(@NotNull NetworkBuffer writer) {
-        writer.write(VAR_INT, entityId);
-        writer.writeCollection(Property.NETWORK_TYPE, properties);
-    }
-
-    @Override
-    public int playId() {
-        return ServerPacketIdentifier.ENTITY_ATTRIBUTES;
-    }
-
-
-    public record Property(DynamicRegistry.Key<Attribute> attribute, double value, Collection<AttributeModifier> modifiers) {
-        public static final NetworkBuffer.Type<Property> NETWORK_TYPE = new NetworkBuffer.Type<>() {
-            @Override
-            public void write(@NotNull NetworkBuffer buffer, Property value) {
-                buffer.write(Attribute.NETWORK_TYPE, value.attribute);
-                buffer.write(DOUBLE, value.value);
-                buffer.writeCollection(AttributeModifier.NETWORK_TYPE, value.modifiers);
-            }
-
-            @Override
-            public Property read(@NotNull NetworkBuffer buffer) {
-                return new Property(buffer.read(Attribute.NETWORK_TYPE), buffer.read(DOUBLE), buffer.readCollection(AttributeModifier.NETWORK_TYPE, Short.MAX_VALUE));
-            }
-        };
-=======
-    public record Property(Attribute attribute, double value, List<AttributeModifier> modifiers) {
+    public record Property(DynamicRegistry.Key<Attribute> attribute, double value, List<AttributeModifier> modifiers) {
         public static final NetworkBuffer.Type<Property> SERIALIZER = NetworkBufferTemplate.template(
                 Attribute.NETWORK_TYPE, Property::attribute,
                 DOUBLE, Property::value,
                 AttributeModifier.NETWORK_TYPE.list(), Property::modifiers,
                 Property::new);
->>>>>>> ccea53ac
 
         public Property {
             modifiers = List.copyOf(modifiers);
         }
 
-        public Property(Attribute attribute, double value, Collection<AttributeModifier> modifiers) {
+        public Property(DynamicRegistry.Key<Attribute> attribute, double value, Collection<AttributeModifier> modifiers) {
             this(attribute, value, List.copyOf(modifiers));
         }
     }
