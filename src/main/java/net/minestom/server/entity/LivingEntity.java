package net.minestom.server.entity;

import net.kyori.adventure.sound.Sound.Source;
import net.minestom.server.MinecraftServer;
import net.minestom.server.collision.BoundingBox;
import net.minestom.server.coordinate.Point;
import net.minestom.server.coordinate.Vec;
import net.minestom.server.entity.attribute.Attribute;
import net.minestom.server.entity.attribute.AttributeInstance;
import net.minestom.server.entity.attribute.AttributeModifier;
import net.minestom.server.entity.attribute.AttributeOperation;
import net.minestom.server.entity.damage.Damage;
import net.minestom.server.entity.damage.DamageType;
import net.minestom.server.entity.metadata.EntityMeta;
import net.minestom.server.entity.metadata.LivingEntityMeta;
import net.minestom.server.event.EventDispatcher;
import net.minestom.server.event.entity.EntityDamageEvent;
import net.minestom.server.event.entity.EntityDeathEvent;
import net.minestom.server.event.entity.EntityFireExtinguishEvent;
import net.minestom.server.event.entity.EntitySetFireEvent;
import net.minestom.server.event.item.EntityEquipEvent;
import net.minestom.server.event.item.PickupItemEvent;
import net.minestom.server.instance.EntityTracker;
import net.minestom.server.inventory.EquipmentHandler;
import net.minestom.server.item.ItemComponent;
import net.minestom.server.item.ItemStack;
import net.minestom.server.item.component.AttributeList;
import net.minestom.server.network.ConnectionState;
import net.minestom.server.network.packet.server.LazyPacket;
import net.minestom.server.network.packet.server.play.*;
import net.minestom.server.network.player.PlayerConnection;
import net.minestom.server.registry.DynamicRegistry;
import net.minestom.server.scoreboard.Team;
import net.minestom.server.sound.SoundEvent;
import net.minestom.server.thread.Acquirable;
import net.minestom.server.utils.NamespaceID;
import net.minestom.server.utils.block.BlockIterator;
import net.minestom.server.utils.time.Cooldown;
import net.minestom.server.utils.time.TimeUnit;
import org.jetbrains.annotations.ApiStatus;
import org.jetbrains.annotations.NotNull;
import org.jetbrains.annotations.Nullable;
import org.jetbrains.annotations.UnmodifiableView;

import java.time.Duration;
import java.util.*;
import java.util.concurrent.ConcurrentHashMap;

public class LivingEntity extends Entity implements EquipmentHandler {

    private static final AttributeModifier SPRINTING_SPEED_MODIFIER = new AttributeModifier(NamespaceID.from("minecraft:sprinting"), 0.3, AttributeOperation.MULTIPLY_TOTAL);

    /**
     * IDs of modifiers that are protected from removal by methods like {@link AttributeInstance#clearModifiers()}.
     */
    @ApiStatus.Internal
    public static final Set<NamespaceID> PROTECTED_MODIFIERS = Set.of(SPRINTING_SPEED_MODIFIER.id());

    // ItemStack pickup
    protected boolean canPickupItem;
    protected Cooldown itemPickupCooldown = new Cooldown(Duration.of(5, TimeUnit.SERVER_TICK));

    protected boolean isDead;

    protected Damage lastDamage;

    // Bounding box used for items' pickup (see LivingEntity#setBoundingBox)
    protected BoundingBox expandedBoundingBox;

    private final Map<String, AttributeInstance> attributeModifiers = new ConcurrentHashMap<>();
    private final Collection<AttributeInstance> unmodifiableModifiers =
            Collections.unmodifiableCollection(attributeModifiers.values());

    // Abilities
    protected boolean invulnerable;

    /**
     * Ticks until this entity must be extinguished
     */
    private int remainingFireTicks;

    private Team team;

    private int arrowCount;
    private float health = 1F;

    // Equipments
    private ItemStack mainHandItem = ItemStack.AIR;
    private ItemStack offHandItem = ItemStack.AIR;

    private ItemStack helmet = ItemStack.AIR;
    private ItemStack chestplate = ItemStack.AIR;
    private ItemStack leggings = ItemStack.AIR;
    private ItemStack boots = ItemStack.AIR;
    private ItemStack bodyEquipment = ItemStack.AIR;

    /**
     * Constructor which allows to specify an UUID. Only use if you know what you are doing!
     */
    public LivingEntity(@NotNull EntityType entityType, @NotNull UUID uuid) {
        super(entityType, uuid);
    }

    public LivingEntity(@NotNull EntityType entityType) {
        this(entityType, UUID.randomUUID());
    }

    @Override
    public void setSprinting(boolean sprinting) {
        super.setSprinting(sprinting);

        // We must set the sprinting attribute serverside because when we resend modifiers it overwrites what
        // the client has, meaning if they are sprinting and we send no modifiers, they will no longer be
        // getting the speed boost of sprinting.
        final AttributeInstance speed = getAttribute(Attribute.MOVEMENT_SPEED);
        if (sprinting) speed.addModifier(SPRINTING_SPEED_MODIFIER);
        else speed.removeModifier(SPRINTING_SPEED_MODIFIER);
    }

    @Override
    public @NotNull ItemStack getEquipment(@NotNull EquipmentSlot slot) {
        return switch (slot) {
            case MAIN_HAND -> mainHandItem;
            case OFF_HAND -> offHandItem;
            case BOOTS -> boots;
            case LEGGINGS -> leggings;
            case CHESTPLATE -> chestplate;
            case HELMET -> helmet;
            case BODY -> bodyEquipment;
        };
    }

    @Override
    public void setEquipment(@NotNull EquipmentSlot slot, @NotNull ItemStack itemStack) {
        ItemStack oldItem = getEquipment(slot);
        ItemStack newItem = slotChangeEvent(itemStack, slot);

        switch (slot) {
            case MAIN_HAND -> mainHandItem = newItem;
            case OFF_HAND -> offHandItem = newItem;
            case BOOTS -> boots = newItem;
            case LEGGINGS -> leggings = newItem;
            case CHESTPLATE -> chestplate = newItem;
            case HELMET -> helmet = newItem;
            case BODY -> bodyEquipment = newItem;
        }

        syncEquipment(slot);
        updateEquipmentAttributes(oldItem, newItem, slot);
    }

    private ItemStack slotChangeEvent(@NotNull ItemStack itemStack, @NotNull EquipmentSlot slot) {
        EntityEquipEvent entityEquipEvent = new EntityEquipEvent(this, itemStack, slot);
        EventDispatcher.call(entityEquipEvent);
        return entityEquipEvent.getEquippedItem();
    }


    /**
     * Updates the current attributes of the living entity based on
     *
     * @param oldItemStack The ItemStack that has been removed, modifiers on this stack will be removed from the entity
     * @param newItemStack The ItemStack that has been added, modifiers on this stack will be added to the entity
     * @param slot         The slot that changed, this will determine what modifiers are actually changed
     */
    @ApiStatus.Internal
    public void updateEquipmentAttributes(@NotNull ItemStack oldItemStack, @NotNull ItemStack newItemStack, @NotNull EquipmentSlot slot) {
        AttributeList oldAttributes = oldItemStack.get(ItemComponent.ATTRIBUTE_MODIFIERS);
        // Remove old attributes
        if (oldAttributes != null) {
            for (AttributeList.Modifier modifier : oldAttributes.modifiers()) {
                // If the modifier currently modifies the slot we are updating
                if (modifier.slot().contains(slot)) {
                    AttributeInstance attributeInstance = getAttribute(modifier.attribute());
                    attributeInstance.removeModifier(modifier.modifier().id());
                }
            }
        }
        AttributeList newAttributes = newItemStack.get(ItemComponent.ATTRIBUTE_MODIFIERS);
        // Add new attributes
        if (newAttributes != null) {
            for (AttributeList.Modifier modifier : newAttributes.modifiers()) {
                // If the modifier currently modifies the slot we are updating
                if (modifier.slot().contains(slot)) {
                    AttributeInstance attributeInstance = getAttribute(modifier.attribute());
                    attributeInstance.addModifier(modifier.modifier());
                }
            }
        }
    }

    @Override
    public void update(long time) {
        // Fire
        if (remainingFireTicks > 0 && --remainingFireTicks == 0) {
            EventDispatcher.callCancellable(new EntityFireExtinguishEvent(this, true), () -> entityMeta.setOnFire(false));
        }

        // Items picking
        if (canPickupItem() && itemPickupCooldown.isReady(time)) {
            itemPickupCooldown.refreshLastUpdate(time);
            final Point loweredPosition = position.sub(0, .5, 0);
            this.instance.getEntityTracker().nearbyEntities(position, expandedBoundingBox.width(),
                    EntityTracker.Target.ITEMS, itemEntity -> {
                        if (this instanceof Player player && !itemEntity.isViewer(player)) return;
                        if (!itemEntity.isPickable()) return;
                        if (expandedBoundingBox.intersectEntity(loweredPosition, itemEntity)) {
                            PickupItemEvent pickupItemEvent = new PickupItemEvent(this, itemEntity);
                            EventDispatcher.callCancellable(pickupItemEvent, () -> {
                                final ItemStack item = itemEntity.getItemStack();
                                sendPacketToViewersAndSelf(new CollectItemPacket(itemEntity.getEntityId(), getEntityId(), item.amount()));
                                itemEntity.remove();
                            });
                        }
                    });
        }
    }

    /**
     * Gets the amount of arrows in the entity.
     *
     * @return the arrow count
     */
    public int getArrowCount() {
        return this.arrowCount;
    }

    /**
     * Changes the amount of arrow stuck in the entity.
     *
     * @param arrowCount the arrow count
     */
    public void setArrowCount(int arrowCount) {
        this.arrowCount = arrowCount;
        LivingEntityMeta meta = getLivingEntityMeta();
        if (meta != null) {
            meta.setArrowCount(arrowCount);
        }
    }

    /**
     * Gets if the entity is invulnerable.
     *
     * @return true if the entity is invulnerable
     */
    public boolean isInvulnerable() {
        return invulnerable;
    }

    /**
     * Makes the entity vulnerable or invulnerable.
     *
     * @param invulnerable should the entity be invulnerable
     */
    public void setInvulnerable(boolean invulnerable) {
        this.invulnerable = invulnerable;
    }

    /**
     * Kills the entity, trigger the {@link EntityDeathEvent} event.
     */
    public void kill() {
        refreshIsDead(true); // So the entity isn't killed over and over again
        triggerStatus((byte) EntityStatuses.LivingEntity.PLAY_DEATH_SOUND); // Start death animation status
        setPose(EntityPose.DYING);
        setHealth(0);

        // Reset velocity
        this.velocity = Vec.ZERO;

        // Remove passengers if any
        if (hasPassenger()) {
            getPassengers().forEach(this::removePassenger);
        }

        EntityDeathEvent entityDeathEvent = new EntityDeathEvent(this);
        EventDispatcher.call(entityDeathEvent);
    }

    /**
     * Gets the amount of ticks this entity is on fire for.
     *
     * @return the remaining duration of fire in ticks, 0 if not on fire
     */
    public int getFireTicks() {
        return remainingFireTicks;
    }

    /**
     * Sets this entity on fire for the given ticks.
     *
     * @param ticks duration of fire in ticks
     */
    public void setFireTicks(int ticks) {
        int fireTicks = Math.max(0, ticks);
        if (fireTicks > 0) {
            EntitySetFireEvent entitySetFireEvent = new EntitySetFireEvent(this, ticks);
            EventDispatcher.call(entitySetFireEvent);
            if (entitySetFireEvent.isCancelled()) return;

            fireTicks = Math.max(0, entitySetFireEvent.getFireTicks());
            if (fireTicks > 0) {
                remainingFireTicks = fireTicks;
                entityMeta.setOnFire(true);
                return;
            }
        }

        if (remainingFireTicks != 0) {
            EntityFireExtinguishEvent entityFireExtinguishEvent = new EntityFireExtinguishEvent(this, false);
            EventDispatcher.callCancellable(entityFireExtinguishEvent, () -> entityMeta.setOnFire(false));
        }

        remainingFireTicks = fireTicks;
    }

    public boolean damage(@NotNull DynamicRegistry.Key<DamageType> type, float amount) {
        return damage(new Damage(type, null, null, null, amount));
    }

    /**
     * Damages the entity by a value, the type of the damage also has to be specified.
     *
     * @param damage the damage to be applied
     * @return true if damage has been applied, false if it didn't
     */
    public boolean damage(@NotNull Damage damage) {
        if (isDead())
            return false;
        if (isImmune(damage.getType())) {
            return false;
        }

        EntityDamageEvent entityDamageEvent = new EntityDamageEvent(this, damage, damage.getSound(this));
        EventDispatcher.callCancellable(entityDamageEvent, () -> {
            // Set the last damage type since the event is not cancelled
            this.lastDamage = entityDamageEvent.getDamage();

            float remainingDamage = entityDamageEvent.getDamage().getAmount();

            if (entityDamageEvent.shouldAnimate()) {
                sendPacketToViewersAndSelf(new EntityAnimationPacket(getEntityId(), EntityAnimationPacket.Animation.TAKE_DAMAGE));
            }

            sendPacketToViewersAndSelf(new DamageEventPacket(getEntityId(), damage.getTypeId(), damage.getAttacker() == null ? 0 : damage.getAttacker().getEntityId() + 1, damage.getSource() == null ? 0 : damage.getSource().getEntityId() + 1, damage.getSourcePosition()));

            // Additional hearts support
            if (this instanceof Player player) {
                final float additionalHearts = player.getAdditionalHearts();
                if (additionalHearts > 0) {
                    if (remainingDamage > additionalHearts) {
                        remainingDamage -= additionalHearts;
                        player.setAdditionalHearts(0);
                    } else {
                        player.setAdditionalHearts(additionalHearts - remainingDamage);
                        remainingDamage = 0;
                    }
                }
            }

            // Set the final entity health
            setHealth(getHealth() - remainingDamage);

            // play damage sound
            final SoundEvent sound = entityDamageEvent.getSound();
            if (sound != null) {
                Source soundCategory;
                if (this instanceof Player) {
                    soundCategory = Source.PLAYER;
                } else {
                    // TODO: separate living entity categories
                    soundCategory = Source.HOSTILE;
                }
                sendPacketToViewersAndSelf(new SoundEffectPacket(sound, soundCategory, getPosition(), 1.0f, 1.0f, 0));
            }
        });

        return !entityDamageEvent.isCancelled();
    }

    /**
     * Is this entity immune to the given type of damage?
     *
     * @param type the type of damage
     * @return true if this entity is immune to the given type of damage
     */
    public boolean isImmune(@NotNull DynamicRegistry.Key<DamageType> type) {
        if (type.equals(DamageType.OUT_OF_WORLD)) {
            return false;
        }
        return isInvulnerable();
    }

    /**
     * Gets the entity health.
     *
     * @return the entity health
     */
    public float getHealth() {
        return this.health;
    }

    /**
     * Changes the entity health, kill it if {@code health} is &lt;= 0 and is not dead yet.
     *
     * @param health the new entity health
     */
    public void setHealth(float health) {
        this.health = Math.min(health, (float) getAttributeValue(Attribute.MAX_HEALTH));
        if (this.health <= 0 && !isDead) {
            kill();
        }
        LivingEntityMeta meta = getLivingEntityMeta();
        if (meta != null) {
            meta.setHealth(this.health);
        }
    }

    /**
     * Gets the last damage source which damaged of this entity.
     *
     * @return the last damage source, null if not any
     */
    public @Nullable Damage getLastDamageSource() {
        return lastDamage;
    }

    /**
     * Sets the heal of the entity as its max health.
     * <p>
<<<<<<< HEAD
     * Retrieved from {@link #getAttributeValue(DynamicRegistry.Key)} with the attribute {@link Attribute#GENERIC_MAX_HEALTH}.
=======
     * Retrieved from {@link #getAttributeValue(Attribute)} with the attribute {@link Attribute#MAX_HEALTH}.
>>>>>>> ccea53ac
     */
    public void heal() {
        setHealth((float) getAttributeValue(Attribute.MAX_HEALTH));
    }

    /**
     * Retrieves the attribute instance and its modifiers.
     *
     * @param attribute the attribute instance to get
     * @return the attribute instance
     */
    public @NotNull AttributeInstance getAttribute(@NotNull DynamicRegistry.Key<Attribute> attribute) {
        return attributeModifiers.computeIfAbsent(attribute.name(),
                s -> new AttributeInstance(attribute, this::onAttributeChanged));
    }

    /**
     * Retrieves all {@link AttributeInstance}s on this entity.
     *
     * @return a collection of all attribute instances on this entity
     */
    public @NotNull @UnmodifiableView Collection<AttributeInstance> getAttributes() {
        return unmodifiableModifiers;
    }

    /**
     * Callback used when an attribute instance has been modified.
     *
     * @param attributeInstance the modified attribute instance
     */
    protected void onAttributeChanged(@NotNull AttributeInstance attributeInstance) {
        if (!shouldSendAttributes() || !attributeInstance.attribute().isSynced()) return;

        boolean self = false;
        if (this instanceof Player player) {
            PlayerConnection playerConnection = player.playerConnection;
            // connection null during Player initialization (due to #super call)
            self = playerConnection != null && playerConnection.getConnectionState() == ConnectionState.PLAY;
        }
        EntityAttributesPacket propertiesPacket = new EntityAttributesPacket(getEntityId(), List.of(
                new EntityAttributesPacket.Property(
                        attributeInstance.attributeKey(),
                        attributeInstance.getBaseValue(),
                        attributeInstance.modifiers())
        ));
        if (self) {
            sendPacketToViewersAndSelf(propertiesPacket);
        } else {
            sendPacketToViewers(propertiesPacket);
        }
    }

    /**
     * Retrieves the attribute value.
     *
     * @param attributeKey the attribute value to get
     * @return the attribute value
     */
    public double getAttributeValue(@NotNull DynamicRegistry.Key<Attribute> attributeKey) {
        final AttributeInstance instance = attributeModifiers.get(attributeKey.name());
        if (instance == null)
            return Attribute.lookup(attributeKey, MinecraftServer.process()).defaultValue();

        return instance.getValue();
    }

    /**
     * Gets if the entity is dead or not.
     *
     * @return true if the entity is dead
     */
    public boolean isDead() {
        return isDead;
    }

    /**
     * Gets if the entity is able to pickup items.
     *
     * @return true if the entity is able to pickup items
     */
    public boolean canPickupItem() {
        return canPickupItem;
    }

    /**
     * When set to false, the entity will not be able to pick {@link ItemEntity} on the ground.
     *
     * @param canPickupItem can the entity pickup item
     */
    public void setCanPickupItem(boolean canPickupItem) {
        this.canPickupItem = canPickupItem;
    }

    /**
     * Check if this entity should send an {@link EntityAttributesPacket}. This is true for players and entities whose
     * spawn type is {@code LIVING}, but false for others.
     *
     * @return true if this entity needs to send attributes, false otherwise
     */
    protected boolean shouldSendAttributes() {
        final EntitySpawnType spawnType = this.entityType.registry().spawnType();

        // sending attributes for a non-living entity disconnects clients
        return spawnType == EntitySpawnType.PLAYER || spawnType == EntitySpawnType.LIVING;
    }

    @Override
    public void updateNewViewer(@NotNull Player player) {
        super.updateNewViewer(player);
        player.sendPacket(new LazyPacket(this::getEquipmentsPacket));

        if (shouldSendAttributes())
            player.sendPacket(new LazyPacket(this::getPropertiesPacket));
    }

    @Override
    public void setBoundingBox(BoundingBox boundingBox) {
        super.setBoundingBox(boundingBox);
        this.expandedBoundingBox = boundingBox.expand(1, .5, 1);
    }

    /**
     * Sends a {@link EntityAnimationPacket} to swing the main hand
     * (can be used for attack animation).
     */
    public void swingMainHand() {
        swingMainHand(false);
    }

    /**
     * Sends a {@link EntityAnimationPacket} to swing the off hand
     * (can be used for attack animation).
     */
    public void swingOffHand() {
        swingOffHand(false);
    }

    /**
     * Sends a {@link EntityAnimationPacket} to swing the main hand
     * (can be used for attack animation).
     *
     * @param fromClient if true, broadcast only to viewers
     */
    @ApiStatus.Internal
    public void swingMainHand(boolean fromClient) {
        swingHand(fromClient, EntityAnimationPacket.Animation.SWING_MAIN_ARM);
    }

    /**
     * Sends a {@link EntityAnimationPacket} to swing the off hand
     * (can be used for attack animation).
     *
     * @param fromClient if true, broadcast only to viewers
     */
    @ApiStatus.Internal
    public void swingOffHand(boolean fromClient) {
        swingHand(fromClient, EntityAnimationPacket.Animation.SWING_OFF_HAND);
    }

    private void swingHand(boolean fromClient, EntityAnimationPacket.Animation animation) {
        EntityAnimationPacket packet = new EntityAnimationPacket(getEntityId(), animation);
        if (fromClient) {
            sendPacketToViewers(packet);
        } else {
            sendPacketToViewersAndSelf(packet);
        }
    }

    public void refreshActiveHand(boolean isHandActive, boolean offHand, boolean riptideSpinAttack) {
        LivingEntityMeta meta = getLivingEntityMeta();
        if (meta != null) {
            meta.setNotifyAboutChanges(false);
            meta.setHandActive(isHandActive);
            meta.setActiveHand(offHand ? PlayerHand.OFF : PlayerHand.MAIN);
            meta.setInRiptideSpinAttack(riptideSpinAttack);

            updatePose(); // Riptide spin attack has a pose

            meta.setNotifyAboutChanges(true);
        }
    }

    public boolean isFlyingWithElytra() {
        return this.entityMeta.isFlyingWithElytra();
    }

    public void setFlyingWithElytra(boolean isFlying) {
        this.entityMeta.setFlyingWithElytra(isFlying);
        updatePose();
    }

    /**
     * Used to change the {@code isDead} internal field.
     *
     * @param isDead the new field value
     */
    protected void refreshIsDead(boolean isDead) {
        this.isDead = isDead;
    }

    /**
     * Gets an {@link EntityAttributesPacket} for this entity with all of its attribute modifiers that require
     * synchronization with clients.
     *
     * @return an {@link EntityAttributesPacket} linked to this entity
     */
    protected @NotNull EntityAttributesPacket getPropertiesPacket() {
        List<EntityAttributesPacket.Property> properties = new ArrayList<>();
        for (AttributeInstance instance : attributeModifiers.values()) {
            if (!instance.attribute().isSynced()) continue;

            properties.add(new EntityAttributesPacket.Property(instance.attributeKey(), instance.getBaseValue(), instance.modifiers()));
        }
        return new EntityAttributesPacket(getEntityId(), properties);
    }

    /**
     * Changes the {@link Team} for the entity.
     *
     * @param team The new team
     */
    public void setTeam(@Nullable Team team) {
        if (this.team == team) return;
        String member = this instanceof Player player ? player.getUsername() : getUuid().toString();
        if (this.team != null) {
            this.team.removeMember(member);
        }
        this.team = team;
        if (team != null) {
            team.addMember(member);
        }
    }

    /**
     * Gets the {@link Team} of the entity.
     *
     * @return the {@link Team}
     */
    public @Nullable Team getTeam() {
        return team;
    }

    /**
     * Gets the target (not-air) block position of the entity.
     *
     * @param maxDistance The max distance to scan before returning null
     * @return The block position targeted by this entity, null if non are found
     */
    public @Nullable Point getTargetBlockPosition(int maxDistance) {
        Iterator<Point> it = new BlockIterator(this, maxDistance);
        while (it.hasNext()) {
            final Point position = it.next();
            if (!getInstance().getBlock(position).isAir()) return position;
        }
        return null;
    }

    /**
     * Gets {@link EntityMeta} of this entity casted to {@link LivingEntityMeta}.
     *
     * @return null if meta of this entity does not inherit {@link LivingEntityMeta}, casted value otherwise.
     */
    public @Nullable LivingEntityMeta getLivingEntityMeta() {
        if (this.entityMeta instanceof LivingEntityMeta) {
            return (LivingEntityMeta) this.entityMeta;
        }
        return null;
    }

    /**
     * Applies knockback
     * <p>
     * Note: The strength is reduced based on knockback resistance
     *
     * @param strength the strength of the knockback, 0.4 is the vanilla value for a bare hand hit
     * @param x        knockback on x axle, for default knockback use the following formula <pre>sin(attacker.yaw * (pi/180))</pre>
     * @param z        knockback on z axle, for default knockback use the following formula <pre>-cos(attacker.yaw * (pi/180))</pre>
     */
    @Override
    public void takeKnockback(float strength, final double x, final double z) {
        strength *= (float) (1 - getAttributeValue(Attribute.KNOCKBACK_RESISTANCE));
        super.takeKnockback(strength, x, z);
    }

    @SuppressWarnings("unchecked")
    @ApiStatus.Experimental
    @Override
    public @NotNull Acquirable<? extends LivingEntity> acquirable() {
        return (Acquirable<? extends LivingEntity>) super.acquirable();
    }
}<|MERGE_RESOLUTION|>--- conflicted
+++ resolved
@@ -112,7 +112,7 @@
         // We must set the sprinting attribute serverside because when we resend modifiers it overwrites what
         // the client has, meaning if they are sprinting and we send no modifiers, they will no longer be
         // getting the speed boost of sprinting.
-        final AttributeInstance speed = getAttribute(Attribute.MOVEMENT_SPEED);
+        final AttributeInstance speed = getAttribute(Attribute.GENERIC_MOVEMENT_SPEED);
         if (sprinting) speed.addModifier(SPRINTING_SPEED_MODIFIER);
         else speed.removeModifier(SPRINTING_SPEED_MODIFIER);
     }
@@ -428,11 +428,7 @@
     /**
      * Sets the heal of the entity as its max health.
      * <p>
-<<<<<<< HEAD
      * Retrieved from {@link #getAttributeValue(DynamicRegistry.Key)} with the attribute {@link Attribute#GENERIC_MAX_HEALTH}.
-=======
-     * Retrieved from {@link #getAttributeValue(Attribute)} with the attribute {@link Attribute#MAX_HEALTH}.
->>>>>>> ccea53ac
      */
     public void heal() {
         setHealth((float) getAttributeValue(Attribute.MAX_HEALTH));
@@ -713,7 +709,7 @@
      */
     @Override
     public void takeKnockback(float strength, final double x, final double z) {
-        strength *= (float) (1 - getAttributeValue(Attribute.KNOCKBACK_RESISTANCE));
+        strength *= (float) (1 - getAttributeValue(Attribute.GENERIC_KNOCKBACK_RESISTANCE));
         super.takeKnockback(strength, x, z);
     }
 
