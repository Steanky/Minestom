package net.minestom.server.entity;

import it.unimi.dsi.fastutil.longs.LongArrayPriorityQueue;
import it.unimi.dsi.fastutil.longs.LongPriorityQueue;
import net.kyori.adventure.audience.MessageType;
import net.kyori.adventure.bossbar.BossBar;
import net.kyori.adventure.identity.Identified;
import net.kyori.adventure.identity.Identity;
import net.kyori.adventure.inventory.Book;
import net.kyori.adventure.pointer.Pointers;
import net.kyori.adventure.resource.ResourcePackCallback;
import net.kyori.adventure.resource.ResourcePackInfo;
import net.kyori.adventure.resource.ResourcePackRequest;
import net.kyori.adventure.resource.ResourcePackStatus;
import net.kyori.adventure.sound.Sound;
import net.kyori.adventure.sound.SoundStop;
import net.kyori.adventure.text.Component;
import net.kyori.adventure.text.event.HoverEvent;
import net.kyori.adventure.text.event.HoverEvent.ShowEntity;
import net.kyori.adventure.text.event.HoverEventSource;
import net.kyori.adventure.text.format.NamedTextColor;
import net.kyori.adventure.text.serializer.plain.PlainTextComponentSerializer;
import net.kyori.adventure.title.TitlePart;
import net.minestom.server.MinecraftServer;
import net.minestom.server.ServerFlag;
import net.minestom.server.advancements.AdvancementTab;
import net.minestom.server.advancements.Notification;
import net.minestom.server.adventure.AdventurePacketConvertor;
import net.minestom.server.adventure.audience.Audiences;
import net.minestom.server.collision.BoundingBox;
import net.minestom.server.command.CommandSender;
import net.minestom.server.coordinate.*;
import net.minestom.server.effects.Effects;
import net.minestom.server.entity.attribute.Attribute;
<<<<<<< HEAD
import net.minestom.server.entity.damage.DamageType;
import net.minestom.server.entity.metadata.EntityMeta;
=======
>>>>>>> ccea53ac
import net.minestom.server.entity.metadata.LivingEntityMeta;
import net.minestom.server.entity.metadata.PlayerMeta;
import net.minestom.server.entity.vehicle.PlayerInputs;
import net.minestom.server.event.EventDispatcher;
import net.minestom.server.event.inventory.InventoryOpenEvent;
import net.minestom.server.event.item.ItemDropEvent;
import net.minestom.server.event.item.PickupExperienceEvent;
import net.minestom.server.event.item.PlayerFinishItemUseEvent;
import net.minestom.server.event.player.*;
import net.minestom.server.instance.Chunk;
import net.minestom.server.instance.EntityTracker;
import net.minestom.server.instance.Instance;
import net.minestom.server.instance.SharedInstance;
import net.minestom.server.instance.block.Block;
import net.minestom.server.inventory.AbstractInventory;
import net.minestom.server.inventory.Inventory;
import net.minestom.server.inventory.PlayerInventory;
import net.minestom.server.item.ItemComponent;
import net.minestom.server.item.ItemStack;
import net.minestom.server.item.Material;
import net.minestom.server.item.component.WrittenBookContent;
import net.minestom.server.listener.manager.PacketListenerManager;
import net.minestom.server.message.ChatPosition;
import net.minestom.server.message.Messenger;
import net.minestom.server.network.ConnectionManager;
import net.minestom.server.network.ConnectionState;
import net.minestom.server.network.PlayerProvider;
import net.minestom.server.network.packet.client.ClientPacket;
import net.minestom.server.network.packet.server.SendablePacket;
import net.minestom.server.network.packet.server.ServerPacket;
import net.minestom.server.network.packet.server.common.KeepAlivePacket;
import net.minestom.server.network.packet.server.common.PluginMessagePacket;
import net.minestom.server.network.packet.server.common.ResourcePackPopPacket;
import net.minestom.server.network.packet.server.common.ResourcePackPushPacket;
import net.minestom.server.network.packet.server.play.*;
import net.minestom.server.network.packet.server.play.data.WorldPos;
import net.minestom.server.network.player.ClientSettings;
import net.minestom.server.network.player.GameProfile;
import net.minestom.server.network.player.PlayerConnection;
import net.minestom.server.recipe.RecipeManager;
import net.minestom.server.registry.DynamicRegistry;
import net.minestom.server.scoreboard.BelowNameTag;
import net.minestom.server.scoreboard.Team;
import net.minestom.server.snapshot.EntitySnapshot;
import net.minestom.server.snapshot.PlayerSnapshot;
import net.minestom.server.snapshot.SnapshotImpl;
import net.minestom.server.snapshot.SnapshotUpdater;
import net.minestom.server.statistic.PlayerStatistic;
import net.minestom.server.thread.Acquirable;
import net.minestom.server.timer.Scheduler;
import net.minestom.server.utils.MathUtils;
import net.minestom.server.utils.PacketSendingUtils;
import net.minestom.server.utils.async.AsyncUtils;
import net.minestom.server.utils.chunk.ChunkUpdateLimitChecker;
import net.minestom.server.utils.identity.NamedAndIdentified;
import net.minestom.server.utils.inventory.PlayerInventoryUtils;
import net.minestom.server.utils.time.Cooldown;
import net.minestom.server.utils.time.TimeUnit;
import net.minestom.server.utils.validate.Check;
import net.minestom.server.world.DimensionType;
import org.intellij.lang.annotations.MagicConstant;
import org.jctools.queues.MpscArrayQueue;
import org.jetbrains.annotations.ApiStatus;
import org.jetbrains.annotations.NotNull;
import org.jetbrains.annotations.Nullable;

import java.nio.charset.StandardCharsets;
import java.time.Duration;
import java.util.*;
import java.util.concurrent.CompletableFuture;
import java.util.concurrent.CountDownLatch;
import java.util.concurrent.atomic.AtomicInteger;
import java.util.concurrent.locks.ReentrantLock;
import java.util.function.Consumer;
import java.util.function.UnaryOperator;

/**
 * Those are the major actors of the server
 * <p>
 * You can easily create your own implementation of this and use it with {@link ConnectionManager#setPlayerProvider(PlayerProvider)}.
 */
public class Player extends LivingEntity implements CommandSender, HoverEventSource<ShowEntity>, Identified, NamedAndIdentified {
    private static final DynamicRegistry<DimensionType> DIMENSION_TYPE_REGISTRY = MinecraftServer.getDimensionTypeRegistry();

    private static final Component REMOVE_MESSAGE = Component.text("You have been removed from the server without reason.", NamedTextColor.RED);
    private static final Component MISSING_REQUIRED_RESOURCE_PACK = Component.text("Required resource pack was not loaded.", NamedTextColor.RED);

    // This probably should be configurable (eg an instance field). However I(matt) am unclear
    // on what it actually does so am holding off on adding API for this until I understand.
    private static final int DEFAULT_SEA_LEVEL = 63;

    private long lastKeepAlive;
    private boolean answerKeepAlive;

    private final GameProfile gameProfile;
    private String username;
    private Component usernameComponent;
    protected final PlayerConnection playerConnection;

    private volatile int latency;
    private Component displayName;
    private PlayerSkin skin;

    private Instance pendingInstance = null;
    private int dimensionTypeId;
    private GameMode gameMode;
    private WorldPos deathLocation;

    /**
     * Keeps track of what chunks are sent to the client, this defines the center of the loaded area
     * in the range of {@link ServerFlag#CHUNK_VIEW_DISTANCE}
     */
    private Vec chunksLoadedByClient = Vec.ZERO;
    private final ReentrantLock chunkQueueLock = new ReentrantLock();
    private final LongPriorityQueue chunkQueue = new LongArrayPriorityQueue(this::compareChunkDistance);
    private boolean needsChunkPositionSync = true;
    private float targetChunksPerTick = 9f; // Always send 9 chunks immediately
    private float pendingChunkCount = 0f; // Number of chunks to send on the current tick (ie 0.5 means we cannot send a chunk yet, 1.5 would send a single chunk with a 0.5 remainder)
    private int maxChunkBatchLead = 1; // Maximum number of batches to send before waiting for a reply
    private int chunkBatchLead = 0; // Number of batches sent without a reply

    final ChunkRange.ChunkConsumer chunkAdder = (chunkX, chunkZ) -> {
        // Load new chunks
        this.instance.loadOptionalChunk(chunkX, chunkZ).thenAccept(this::sendChunk);
    };
    final ChunkRange.ChunkConsumer chunkRemover = (chunkX, chunkZ) -> {
        // Unload old chunks
        sendPacket(new UnloadChunkPacket(chunkX, chunkZ));
        EventDispatcher.call(new PlayerChunkUnloadEvent(this, chunkX, chunkZ));
    };

    private final AtomicInteger teleportId = new AtomicInteger();
    private int receivedTeleportId;

    private final MpscArrayQueue<ClientPacket> packets = new MpscArrayQueue<>(ServerFlag.PLAYER_PACKET_QUEUE_SIZE);
    private final boolean levelFlat;
    private ClientSettings settings = ClientSettings.DEFAULT;
    private float exp;
    private int level;
    private int portalCooldown = 0;

    protected PlayerInventory inventory;
    private AbstractInventory openInventory;
    // Used internally to allow the closing of inventory within the inventory listener
    private boolean didCloseInventory;

    private byte heldSlot;

    private Pos respawnPoint;

    private int food;
    private float foodSaturation;

    private long startItemUseTime;
    private long itemUseTime;
    private PlayerHand itemUseHand;

    // Game state (https://wiki.vg/Protocol#Change_Game_State)
    private boolean enableRespawnScreen;
    private final ChunkUpdateLimitChecker chunkUpdateLimitChecker = new ChunkUpdateLimitChecker(6);

    // Experience orb pickup
    protected Cooldown experiencePickupCooldown = new Cooldown(Duration.of(10, TimeUnit.SERVER_TICK));

    private BelowNameTag belowNameTag;

    private int permissionLevel;

    private boolean reducedDebugScreenInformation;
    private boolean hardcore;

    // Abilities
    private boolean flying;
    private boolean allowFlying;
    private boolean instantBreak;
    private float flyingSpeed = 0.05f;
    private float fieldViewModifier = 0.1f;

    private final Map<PlayerStatistic, Integer> statisticValueMap = new Hashtable<>();

    private final PlayerInputs inputs = new PlayerInputs();

    // Adventure
    private final Identity identity;
    private final Pointers pointers;

    // Resource packs
    record PendingResourcePack(boolean required, @NotNull ResourcePackCallback callback) {
    }

    private final Map<UUID, PendingResourcePack> pendingResourcePacks = new HashMap<>();
    // The future is non-null when a resource pack is in-flight, and completed when all statuses have been received.
    private CompletableFuture<Void> resourcePackFuture = null;

    public Player(@NotNull PlayerConnection playerConnection, @NotNull GameProfile gameProfile) {
        super(EntityType.PLAYER, gameProfile.uuid());
        this.gameProfile = gameProfile;
        this.username = gameProfile.name();
        this.usernameComponent = Component.text(username);
        this.playerConnection = playerConnection;

        setRespawnPoint(Pos.ZERO);

        this.inventory = new PlayerInventory();

        setCanPickupItem(true); // By default

        // Allow the server to send the next keep alive packet
        refreshAnswerKeepAlive(true);

        this.gameMode = GameMode.SURVIVAL;
        this.dimensionTypeId = DIMENSION_TYPE_REGISTRY.getId(DimensionType.OVERWORLD); // Default dimension
        this.levelFlat = true;
        getAttribute(Attribute.MOVEMENT_SPEED).setBaseValue(0.1);

        // FakePlayer init its connection there
        playerConnectionInit();

        this.identity = Identity.identity(gameProfile.uuid());
        this.pointers = Pointers.builder()
                .withDynamic(Identity.UUID, this::getUuid)
                .withDynamic(Identity.NAME, this::getUsername)
                .withDynamic(Identity.DISPLAY_NAME, this::getDisplayName)
                .build();

        // When in configuration state no metadata updates can be sent.
        metadata.setNotifyAboutChanges(false);
    }

    @ApiStatus.Internal
    public void setPendingOptions(@NotNull Instance pendingInstance, boolean hardcore) {
        // I(mattw) am not a big fan of this function, but somehow we need to store
        // the instance and i didn't like a record in ConnectionManager either.
        this.pendingInstance = pendingInstance;
        this.hardcore = hardcore;
    }

    /**
     * Used when the player is created.
     * Init the player and spawn him.
     * <p>
     * WARNING: executed in the main update thread
     * UNSAFE: Only meant to be used when a socket player connects through the server.
     */
    @ApiStatus.Internal
    public CompletableFuture<Void> UNSAFE_init() {
        final Instance spawnInstance = this.pendingInstance;
        this.pendingInstance = null;

        this.removed = false;
        this.dimensionTypeId = DIMENSION_TYPE_REGISTRY.getId(spawnInstance.getDimensionType().namespace());

        final JoinGamePacket joinGamePacket = new JoinGamePacket(
                getEntityId(), this.hardcore, List.of(), 0,
                ServerFlag.CHUNK_VIEW_DISTANCE, ServerFlag.CHUNK_VIEW_DISTANCE,
                false, true, false,
                dimensionTypeId, spawnInstance.getDimensionName(), 0,
                gameMode, null, false, levelFlat,
                deathLocation, portalCooldown, DEFAULT_SEA_LEVEL,
                true);
        sendPacket(joinGamePacket);

        // Start sending inventory updates
        inventory.addViewer(this);

        // Difficulty
        sendPacket(new ServerDifficultyPacket(MinecraftServer.getDifficulty(), true));

        sendPacket(new SpawnPositionPacket(respawnPoint, 0));

        // Reenable metadata notifications as we leave the configuration state
        metadata.setNotifyAboutChanges(true);
        sendPacket(getMetadataPacket());

        // Add player to list with spawning skin
        PlayerSkin profileSkin = null;
        for (GameProfile.Property property : gameProfile.properties()) {
            if (property.name().equals("textures")) {
                profileSkin = new PlayerSkin(property.value(), property.signature());
                break;
            }
        }
        PlayerSkinInitEvent skinInitEvent = new PlayerSkinInitEvent(this, profileSkin);
        EventDispatcher.call(skinInitEvent);
        this.skin = skinInitEvent.getSkin();
        // FIXME: when using Geyser, this line remove the skin of the client
        PacketSendingUtils.broadcastPlayPacket(getAddPlayerToList());

        var connectionManager = MinecraftServer.getConnectionManager();
        for (var player : connectionManager.getOnlinePlayers()) {
            if (player != this) {
                sendPacket(player.getAddPlayerToList());
                if (player.displayName != null) {
                    sendPacket(new PlayerInfoUpdatePacket(PlayerInfoUpdatePacket.Action.UPDATE_DISPLAY_NAME, player.infoEntry()));
                }
            }
        }

        //Teams
        for (Team team : MinecraftServer.getTeamManager().getTeams()) {
            sendPacket(team.createTeamsCreationPacket());
        }

        // Commands
        refreshCommands();

        // Recipes
        refreshRecipes();

        // Some client updates
        sendPacket(getPropertiesPacket()); // Send default properties
        triggerStatus((byte) (EntityStatuses.Player.PERMISSION_LEVEL_0 + permissionLevel)); // Set permission level
        refreshHealth(); // Heal and send health packet
        refreshAbilities(); // Send abilities packet

        return setInstance(spawnInstance);
    }

    /**
     * Moves the player immediately to the configuration state. The player is automatically moved
     * to configuration upon finishing login, this method can be used to move them back to configuration
     * after entering the play state.
     *
     * <p>This will result in them being removed from the current instance, player list, etc.</p>
     */
    public void startConfigurationPhase() {
        Check.stateCondition(playerConnection.getConnectionState() != ConnectionState.PLAY,
                "Player must be in the play state for reconfiguration.");
        // Remove the player, then send them back to configuration
        remove(false);
        MinecraftServer.getConnectionManager().transitionPlayToConfig(this);
    }

    /**
     * Used to initialize the player connection
     */
    protected void playerConnectionInit() {
        PlayerConnection connection = playerConnection;
        if (connection != null) connection.setPlayer(this);
    }

    @Override
    public void update(long time) {
        // Process received packets
        interpretPacketQueue();
        // It is possible to be removed during packet processing, if thats the case exit immediately.
        if (isRemoved()) return;

        // Send any available queued chunks
        sendPendingChunks();

        super.update(time); // Super update (item pickup/fire management)

        // Experience orb pickup
        if (experiencePickupCooldown.isReady(time)) {
            experiencePickupCooldown.refreshLastUpdate(time);
            final Point loweredPosition = position.sub(0, .5, 0);
            this.instance.getEntityTracker().nearbyEntities(position, expandedBoundingBox.width(),
                    EntityTracker.Target.EXPERIENCE_ORBS, experienceOrb -> {
                        if (expandedBoundingBox.intersectEntity(loweredPosition, experienceOrb)) {
                            PickupExperienceEvent pickupExperienceEvent = new PickupExperienceEvent(this, experienceOrb);
                            EventDispatcher.callCancellable(pickupExperienceEvent, () -> {
                                short experienceCount = pickupExperienceEvent.getExperienceCount(); // TODO give to player
                                experienceOrb.remove();
                            });
                        }
                    });
        }

        // Eating animation
        if (isUsingItem()) {
            final PlayerHand itemUseHand = this.itemUseHand;
            if (itemUseTime > 0 && getCurrentItemUseTime() >= itemUseTime) {
                final ItemStack itemStack = getItemInHand(itemUseHand);
                PlayerFinishItemUseEvent finishUseEvent = new PlayerFinishItemUseEvent(this, itemUseHand, itemStack, itemUseTime);
                EventDispatcher.call(finishUseEvent);

                // Reset client state
                triggerStatus((byte) EntityStatuses.Player.MARK_ITEM_FINISHED);

                // Reset server state
                final boolean isOffHand = itemUseHand == PlayerHand.OFF;
                refreshActiveHand(false, isOffHand, false);
                clearItemUse();

                // The client has predicted that the itemstack will have its count reduced, if the server
                // has not changed the item (the default behavior) we need to refresh the slot.
                if (itemStack.equals(getItemInHand(itemUseHand))) {
                    final int slot = isOffHand ? PlayerInventoryUtils.OFFHAND_SLOT : getHeldSlot();
                    inventory.sendSlotRefresh(slot, itemStack, itemStack);
                }
            }
        }

        updatePose();

        // Tick event
        EventDispatcher.call(new PlayerTickEvent(this));
    }

    @Override
    public void kill() {
        if (!isDead()) {

            Component deathText;
            Component chatMessage;

            // get death screen text to the killed player
            {
                if (lastDamage != null) {
                    deathText = lastDamage.buildDeathScreenText(this);
                } else { // may happen if killed by the server without applying damage
                    deathText = Component.text("Killed by poor programming.");
                }
            }

            // get death message to chat
            {
                if (lastDamage != null) {
                    chatMessage = lastDamage.buildDeathMessage(this);
                } else { // may happen if killed by the server without applying damage
                    chatMessage = Component.text(getUsername() + " was killed by poor programming.");
                }
            }

            // Call player death event
            PlayerDeathEvent playerDeathEvent = new PlayerDeathEvent(this, deathText, chatMessage);
            EventDispatcher.call(playerDeathEvent);

            deathText = playerDeathEvent.getDeathText();
            chatMessage = playerDeathEvent.getChatMessage();

            // #buildDeathScreenText can return null, check here
            if (deathText != null) {
                sendPacket(new DeathCombatEventPacket(getEntityId(), deathText));
            }

            // #buildDeathMessage can return null, check here
            if (chatMessage != null) {
                Audiences.players().sendMessage(chatMessage);
            }

            // Set death location
            if (getInstance() != null)
                setDeathLocation(getInstance().getDimensionName(), getPosition());
        }
        super.kill();
    }

    /**
     * Respawns the player by sending a {@link RespawnPacket} to the player and teleporting him
     * to {@link #getRespawnPoint()}. It also resets fire and health.
     */
    public void respawn() {
        if (!isDead())
            return;

        setFireTicks(0);
        entityMeta.setOnFire(false);
        refreshHealth();

        sendPacket(new RespawnPacket(dimensionTypeId, instance.getDimensionName(),
                0, gameMode, gameMode, false, levelFlat,
                deathLocation, portalCooldown, (byte) RespawnPacket.COPY_ALL,
                DEFAULT_SEA_LEVEL));
        refreshClientStateAfterRespawn();

        PlayerRespawnEvent respawnEvent = new PlayerRespawnEvent(this);
        EventDispatcher.call(respawnEvent);
        refreshIsDead(false);
        updatePose();

        Pos respawnPosition = respawnEvent.getRespawnPosition();

        // The client unloads chunks when respawning, so resend all chunks next to spawn
        ChunkRange.chunksInRange(respawnPosition, settings.effectiveViewDistance(), chunkAdder);
        chunksLoadedByClient = new Vec(respawnPosition.chunkX(), respawnPosition.chunkZ());
        // Client also needs all entities resent to them, since those are unloaded as well
        this.instance.getEntityTracker().nearbyEntitiesByChunkRange(respawnPosition, settings.effectiveViewDistance(),
                EntityTracker.Target.ENTITIES, entity -> {
                    // Skip refreshing self with a new viewer
                    if (!entity.getUuid().equals(getUuid()) && entity.isViewer(this)) {
                        entity.updateNewViewer(this);
                    }
                });
        teleport(respawnPosition).thenRun(this::refreshAfterTeleport);
    }

    /**
     * Sends necessary packets to synchronize player data after a {@link RespawnPacket}
     */
    private void refreshClientStateAfterRespawn() {
        sendPacket(new ChangeGameStatePacket(ChangeGameStatePacket.Reason.LEVEL_CHUNKS_LOAD_START, 0));
        sendPacket(new ServerDifficultyPacket(MinecraftServer.getDifficulty(), false));
        sendPacket(new UpdateHealthPacket(this.getHealth(), food, foodSaturation));
        sendPacket(new SetExperiencePacket(exp, level, 0));
        triggerStatus((byte) (EntityStatuses.Player.PERMISSION_LEVEL_0 + permissionLevel)); // Set permission level
        refreshAbilities();
    }

    /**
     * Refreshes the command list for this player. This checks the
     * {@link net.minestom.server.command.builder.condition.CommandCondition}s
     * again, and any changes will be visible to the player.
     */
    public void refreshCommands() {
        sendPacket(MinecraftServer.getCommandManager().createDeclareCommandsPacket(this));
    }

    /**
     * Refreshes the recipes and recipe book for this player, testing recipe predicates again.
     */
    public void refreshRecipes() {
        RecipeManager recipeManager = MinecraftServer.getRecipeManager();
        sendPackets(
                recipeManager.getDeclareRecipesPacket(),
                recipeManager.createRecipeBookResetPacket(this)
        );
    }

    @Override
    public boolean isOnGround() {
        return onGround;
    }

    @Override
    public void remove(boolean permanent) {
        if (isRemoved()) return;

        if (permanent) {
            this.packets.clear();
            EventDispatcher.call(new PlayerDisconnectEvent(this));
        }

        super.remove(permanent);

        final AbstractInventory currentInventory = getOpenInventory();
        if (currentInventory != null) currentInventory.removeViewer(this);

        MinecraftServer.getBossBarManager().removeAllBossBars(this);
        // Advancement tabs cache
        {
            Set<AdvancementTab> advancementTabs = AdvancementTab.getTabs(this);
            if (advancementTabs != null) {
                for (AdvancementTab advancementTab : advancementTabs) {
                    advancementTab.removeViewer(this);
                }
            }
        }
        final Pos position = this.position;
        final int chunkX = position.chunkX();
        final int chunkZ = position.chunkZ();
        // Clear all viewable chunks
        ChunkRange.chunksInRange(chunkX, chunkZ, settings.effectiveViewDistance(), chunkRemover);
        // Remove from the tab-list
        PacketSendingUtils.broadcastPlayPacket(getRemovePlayerToList());

        // Prevent the player from being stuck in loading screen, or just unable to interact with the server
        // This should be considered as a bug, since the player will ultimately time out anyway.
        if (permanent && playerConnection.isOnline()) kick(REMOVE_MESSAGE);
    }

    @Override
    public void sendPacketToViewersAndSelf(@NotNull SendablePacket packet) {
        sendPacket(packet);
        super.sendPacketToViewersAndSelf(packet);
    }

    /**
     * Changes the player instance and load surrounding chunks if needed.
     * <p>
     * Be aware that because chunk operations are expensive,
     * it is possible for this method to be non-blocking when retrieving chunks is required.
     *
     * @param instance      the new player instance
     * @param spawnPosition the new position of the player
     * @return a future called once the player instance changed
     */
    @Override
    public CompletableFuture<Void> setInstance(@NotNull Instance instance, @NotNull Pos spawnPosition) {
        final Instance currentInstance = this.instance;
        Check.argCondition(currentInstance == instance, "Instance should be different than the current one");
        if (SharedInstance.areLinked(currentInstance, instance) && spawnPosition.sameChunk(this.position)) {
            // The player already has the good version of all the chunks.
            // We just need to refresh his entity viewing list and add him to the instance
            spawnPlayer(instance, spawnPosition, false, false, false);
            return AsyncUtils.VOID_FUTURE;
        }
        // Must update the player chunks
        chunkUpdateLimitChecker.clearHistory();
        final boolean dimensionChange = currentInstance != null && !Objects.equals(currentInstance.getDimensionName(), instance.getDimensionName());
        final Consumer<Instance> runnable = (i) -> spawnPlayer(i, spawnPosition,
                currentInstance == null, dimensionChange, true);

        // Reset chunk queue state
        needsChunkPositionSync = true;
        targetChunksPerTick = 9f;
        pendingChunkCount = 0f;

        // Ensure that surrounding chunks are loaded
        List<CompletableFuture<Chunk>> futures = new ArrayList<>();
        ChunkRange.chunksInRange(spawnPosition, settings.effectiveViewDistance(), (chunkX, chunkZ) -> {
            final CompletableFuture<Chunk> future = instance.loadOptionalChunk(chunkX, chunkZ);
            if (!future.isDone()) futures.add(future);
        });
        if (futures.isEmpty()) {
            // All chunks are already loaded
            runnable.accept(instance);
            return AsyncUtils.VOID_FUTURE;
        }

        // One or more chunks need to be loaded
        final Thread runThread = Thread.currentThread();
        CountDownLatch latch = new CountDownLatch(1);
        Scheduler scheduler = MinecraftServer.getSchedulerManager();
        CompletableFuture<Void> future = new CompletableFuture<>() {
            @Override
            public Void join() {
                // Prevent deadlock
                if (runThread == Thread.currentThread()) {
                    try {
                        latch.await();
                    } catch (InterruptedException e) {
                        throw new RuntimeException(e);
                    }
                    scheduler.process();
                    assert isDone();
                }
                return super.join();
            }
        };

        CompletableFuture.allOf(futures.toArray(CompletableFuture[]::new))
                .thenRun(() -> {
                    scheduler.scheduleNextProcess(() -> {
                        runnable.accept(instance);
                        future.complete(null);
                    });
                    latch.countDown();
                });
        return future;
    }

    /**
     * Changes the player instance without changing its position (defaulted to {@link #getRespawnPoint()}
     * if the player is not in any instance).
     *
     * @param instance the new player instance
     * @return a {@link CompletableFuture} called once the entity's instance has been set,
     * this is due to chunks needing to load for players
     * @see #setInstance(Instance, Pos)
     */
    @Override
    public CompletableFuture<Void> setInstance(@NotNull Instance instance) {
        return setInstance(instance, this.instance != null ? getPosition() : getRespawnPoint());
    }

    /**
     * Used to spawn the player once the client has all the required chunks.
     * <p>
     * Does add the player to {@code instance}, remove all viewable entities and call {@link PlayerSpawnEvent}.
     * <p>
     * UNSAFE: only called with {@link #setInstance(Instance, Pos)}.
     *
     * @param spawnPosition the position to teleport the player
     * @param firstSpawn    true if this is the player first spawn
     * @param updateChunks  true if chunks should be refreshed, false if the new instance shares the same
     *                      chunks
     */
    private void spawnPlayer(@NotNull Instance instance, @NotNull Pos spawnPosition,
                             boolean firstSpawn, boolean dimensionChange, boolean updateChunks) {
        if (!firstSpawn && !dimensionChange) {
            // Player instance changed, clear current viewable collections
            if (updateChunks)
                ChunkRange.chunksInRange(spawnPosition, settings.effectiveViewDistance(), chunkRemover);
        }

        if (dimensionChange) sendDimension(instance.getDimensionType(), instance.getDimensionName());

        super.setInstance(instance, spawnPosition);

        if (updateChunks) {
            final int chunkX = spawnPosition.chunkX();
            final int chunkZ = spawnPosition.chunkZ();
            chunksLoadedByClient = new Vec(chunkX, chunkZ);
            chunkUpdateLimitChecker.addToHistory(getChunk());
            sendPacket(new UpdateViewPositionPacket(chunkX, chunkZ));

            // Load the nearby chunks and queue them to be sent to them
            ChunkRange.chunksInRange(spawnPosition, settings.effectiveViewDistance(), chunkAdder);
            sendPendingChunks(); // Send available first chunk immediately to prevent falling through the floor
        }

        synchronizePositionAfterTeleport(spawnPosition, Vec.ZERO, RelativeFlags.NONE, true); // So the player doesn't get stuck

        if (dimensionChange) {
            sendPacket(new SpawnPositionPacket(spawnPosition, 0));
            sendPacket(instance.createInitializeWorldBorderPacket());
            sendPacket(instance.createTimePacket());
        }

        if (dimensionChange || firstSpawn) {
            this.inventory.update();
            sendPacket(new HeldItemChangePacket(heldSlot));

            // Tell the client to leave the loading terrain screen
            sendPacket(new ChangeGameStatePacket(ChangeGameStatePacket.Reason.LEVEL_CHUNKS_LOAD_START, 0));
        }

        EventDispatcher.call(new PlayerSpawnEvent(this, instance, firstSpawn));
    }

    @ApiStatus.Internal
    public void onChunkBatchReceived(float newTargetChunksPerTick) {
//        logger.debug("chunk batch received player={} chunks/tick={} lead={}", username, newTargetChunksPerTick, chunkBatchLead);
        chunkBatchLead -= 1;
        targetChunksPerTick = Float.isNaN(newTargetChunksPerTick) ? ServerFlag.MIN_CHUNKS_PER_TICK : MathUtils.clamp(
                newTargetChunksPerTick * ServerFlag.CHUNKS_PER_TICK_MULTIPLIER, ServerFlag.MIN_CHUNKS_PER_TICK, ServerFlag.MAX_CHUNKS_PER_TICK);

        // Beyond the first batch we can preemptively send up to 10 (matching mojang server)
        if (maxChunkBatchLead == 1) maxChunkBatchLead = 10;
    }

    /**
     * Queues the given chunk to be sent to the player.
     *
     * @param chunk The chunk to send
     */
    public void sendChunk(@NotNull Chunk chunk) {
        if (!chunk.isLoaded()) return;
        chunkQueueLock.lock();
        try {
            chunkQueue.enqueue(CoordConversion.chunkIndex(chunk.getChunkX(), chunk.getChunkZ()));
        } finally {
            chunkQueueLock.unlock();
        }
    }

    private void sendPendingChunks() {
        // If we have nothing to send or have sent the max # of batches without reply, do nothing
        if (chunkQueue.isEmpty() || chunkBatchLead >= maxChunkBatchLead) return;

        // Increment the pending chunk count by the target chunks per tick
        pendingChunkCount = Math.min(pendingChunkCount + targetChunksPerTick, ServerFlag.MAX_CHUNKS_PER_TICK);
        if (pendingChunkCount < 1) return; // Cant send anything

        chunkQueueLock.lock();
        try {
            int batchSize = 0;
            sendPacket(new ChunkBatchStartPacket());
            while (!chunkQueue.isEmpty() && pendingChunkCount >= 1f) {
                long chunkIndex = chunkQueue.dequeueLong();
                int chunkX = CoordConversion.chunkIndexGetX(chunkIndex), chunkZ = CoordConversion.chunkIndexGetZ(chunkIndex);
                var chunk = instance.getChunk(chunkX, chunkZ);
                if (chunk == null || !chunk.isLoaded()) continue;

                sendPacket(chunk.getFullDataPacket());
                EventDispatcher.call(new PlayerChunkLoadEvent(this, chunkX, chunkZ));

                pendingChunkCount -= 1f;
                batchSize += 1;
            }
            sendPacket(new ChunkBatchFinishedPacket(batchSize));
            chunkBatchLead += 1;
//            logger.debug("chunk batch sent player={} chunks={} lead={}", username, batchSize, chunkBatchLead);

            // After sending the first chunk we always send a synchronize position to the client. This is to prevent
            // cases where the client falls through the floor slightly while loading the first chunk.
            // In the vanilla server they have an anticheat which teleports the client back if they enter the floor,
            // but since Minestom does not have an anticheat this provides a similar effect.
            if (needsChunkPositionSync) {
                synchronizePositionAfterTeleport(getPosition(), Vec.ZERO, RelativeFlags.NONE, true);
                needsChunkPositionSync = false;
            }
        } finally {
            chunkQueueLock.unlock();
        }
    }

    @Override
    protected void updatePose() {
        EntityPose oldPose = getPose();
        EntityPose newPose;

        // Figure out their expected state
        var meta = getEntityMeta();
        if (meta.isFlyingWithElytra()) {
            newPose = EntityPose.FALL_FLYING;
        } else if (false) { // When should they be sleeping? We don't have any in-bed state...
            newPose = EntityPose.SLEEPING;
        } else if (meta.isSwimming()) {
            newPose = EntityPose.SWIMMING;
        } else if (meta instanceof LivingEntityMeta livingMeta && livingMeta.isInRiptideSpinAttack()) {
            newPose = EntityPose.SPIN_ATTACK;
        } else if (isSneaking() && !isFlying()) {
            newPose = EntityPose.SNEAKING;
        } else {
            newPose = EntityPose.STANDING;
        }

        // Try to put them in their expected state, or the closest if they don't fit.
        if (canFitWithBoundingBox(newPose)) {
            // Use expected state
        } else if (canFitWithBoundingBox(EntityPose.SNEAKING)) {
            newPose = EntityPose.SNEAKING;
        } else if (canFitWithBoundingBox(EntityPose.SWIMMING)) {
            newPose = EntityPose.SWIMMING;
        } else {
            // If they can't fit anywhere, just use standing
            newPose = EntityPose.STANDING;
        }

        if (newPose != oldPose) setPose(newPose);
    }

    /**
     * Returns true if the player can fit at the current position with the given {@link EntityPose}, false otherwise.
     *
     * @param pose The pose to check
     */
    private boolean canFitWithBoundingBox(@NotNull EntityPose pose) {
        BoundingBox bb = pose == EntityPose.STANDING ? boundingBox : BoundingBox.fromPose(pose);
        if (bb == null) return false;

        var position = getPosition();
        var iter = bb.getBlocks(getPosition());
        while (iter.hasNext()) {
            var pos = iter.next();
            var block = instance.getBlock(pos.blockX(), pos.blockY(), pos.blockZ(), Block.Getter.Condition.TYPE);

            // For now just ignore scaffolding. It seems to have a dynamic bounding box, or is just parsed
            // incorrectly in MinestomDataGenerator.
            if (block.id() == Block.SCAFFOLDING.id()) continue;

            var hit = block.registry().collisionShape()
                    .intersectBox(position.sub(pos.blockX(), pos.blockY(), pos.blockZ()), bb);
            if (hit) return false;
        }

        return true;
    }

    @Override
    @SuppressWarnings({"UnstableApiUsage", "deprecation"})
    public void sendMessage(final @NotNull Identity source, final @NotNull Component message, final @NotNull MessageType type) {
        // Note to readers: this method may be deprecated, however it is in fact required.
        Messenger.sendMessage(this, message, ChatPosition.fromMessageType(type), source.uuid());
    }

    /**
     * Sends a plugin message to the player.
     *
     * @param channel the message channel
     * @param data    the message data
     */
    public void sendPluginMessage(@NotNull String channel, byte @NotNull [] data) {
        sendPacket(new PluginMessagePacket(channel, data));
    }

    /**
     * Sends a plugin message to the player.
     * <p>
     * Message encoded to UTF-8.
     *
     * @param channel the message channel
     * @param message the message
     */
    public void sendPluginMessage(@NotNull String channel, @NotNull String message) {
        sendPluginMessage(channel, message.getBytes(StandardCharsets.UTF_8));
    }

    @Override
    public void playSound(@NotNull Sound sound) {
        this.playSound(sound, this.position.x(), this.position.y(), this.position.z());
    }

    public void playSound(@NotNull Sound sound, @NotNull Point point) {
        sendPacket(AdventurePacketConvertor.createSoundPacket(sound, point.x(), point.y(), point.z()));
    }

    @Override
    public void playSound(@NotNull Sound sound, double x, double y, double z) {
        sendPacket(AdventurePacketConvertor.createSoundPacket(sound, x, y, z));
    }

    @Override
    public void playSound(@NotNull Sound sound, Sound.@NotNull Emitter emitter) {
        final ServerPacket packet;
        if (emitter == Sound.Emitter.self()) {
            packet = AdventurePacketConvertor.createSoundPacket(sound, this);
        } else {
            packet = AdventurePacketConvertor.createSoundPacket(sound, emitter);
        }
        sendPacket(packet);
    }

    @Override
    public void stopSound(@NotNull SoundStop stop) {
        sendPacket(AdventurePacketConvertor.createSoundStopPacket(stop));
    }

    /**
     * Plays a given effect at the given position for this player.
     *
     * @param effect                the effect to play
     * @param x                     x position of the effect
     * @param y                     y position of the effect
     * @param z                     z position of the effect
     * @param data                  data for the effect
     * @param disableRelativeVolume disable volume scaling based on distance
     */
    public void playEffect(@NotNull Effects effect, int x, int y, int z, int data, boolean disableRelativeVolume) {
        sendPacket(new EffectPacket(effect.getId(), new Vec(x, y, z), data, disableRelativeVolume));
    }

    @Override
    public void sendPlayerListHeaderAndFooter(@NotNull Component header, @NotNull Component footer) {
        sendPacket(new PlayerListHeaderAndFooterPacket(header, footer));
    }

    @Override
    public <T> void sendTitlePart(@NotNull TitlePart<T> part, @NotNull T value) {
        sendPacket(AdventurePacketConvertor.createTitlePartPacket(part, value));
    }

    @Override
    public void sendActionBar(@NotNull Component message) {
        sendPacket(new ActionBarPacket(message));
    }

    @Override
    public void resetTitle() {
        sendPacket(new ClearTitlesPacket(true));
    }

    @Override
    public void clearTitle() {
        sendPacket(new ClearTitlesPacket(false));
    }

    @Override
    public void showBossBar(@NotNull BossBar bar) {
        MinecraftServer.getBossBarManager().addBossBar(this, bar);
    }

    @Override
    public void hideBossBar(@NotNull BossBar bar) {
        MinecraftServer.getBossBarManager().removeBossBar(this, bar);
    }

    @Override
    public void openBook(@NotNull Book book) {
        // Close the open inventory if there is one because the book will replace it.
        if (getOpenInventory() != null) {
            closeInventory();
        }

        // TODO: when adventure updates, delete this
        String title = PlainTextComponentSerializer.plainText().serialize(book.title());
        String author = PlainTextComponentSerializer.plainText().serialize(book.author());
        final ItemStack writtenBook = ItemStack.builder(Material.WRITTEN_BOOK)
                .set(ItemComponent.WRITTEN_BOOK_CONTENT, new WrittenBookContent(title, author, 0, book.pages(), false))
                .build();

        // Set book in offhand
        sendPacket(new SetSlotPacket((byte) 0, 0, (short) PlayerInventoryUtils.OFFHAND_SLOT, writtenBook));
        // Open the book
        sendPacket(new OpenBookPacket(PlayerHand.OFF));
        // Restore the item in offhand
        sendPacket(new SetSlotPacket((byte) 0, 0, (short) PlayerInventoryUtils.OFFHAND_SLOT, getItemInOffHand()));
    }

    @Override
    public void setHealth(float health) {
        sendPacket(new UpdateHealthPacket(health, food, foodSaturation));
        super.setHealth(health);
    }

    /**
     * Gets the entity meta for the player.
     *
     * <p>Note that this method will throw an exception if the player's entity type has
     * been changed with {@link #switchEntityType(EntityType)}. It is wise to check
     * {@link #getEntityType()} first.</p>
     */
    public @NotNull PlayerMeta getPlayerMeta() {
        return (PlayerMeta) super.getEntityMeta();
    }

    /**
     * Gets the player additional hearts.
     *
     * <p>Note that this function is uncallable if the player has their entity type switched
     * with {@link #switchEntityType(EntityType)}.</p>
     *
     * @return the player additional hearts
     */
    public float getAdditionalHearts() {
        return getPlayerMeta().getAdditionalHearts();
    }

    /**
     * Changes the amount of additional hearts shown.
     *
     * <p>Note that this function is uncallable if the player has their entity type switched
     * with {@link #switchEntityType(EntityType)}.</p>
     *
     * @param additionalHearts the count of additional hearts
     */
    public void setAdditionalHearts(float additionalHearts) {
        getPlayerMeta().setAdditionalHearts(additionalHearts);
    }

    /**
     * Gets the player food.
     *
     * @return the player food
     */
    public int getFood() {
        return food;
    }

    /**
     * Sets and refresh client food bar.
     *
     * @param food the new food value
     * @throws IllegalArgumentException if {@code food} is not between 0 and 20
     */
    public void setFood(int food) {
        Check.argCondition(!MathUtils.isBetween(food, 0, 20),
                "Food has to be between 0 and 20");
        this.food = food;
        sendPacket(new UpdateHealthPacket(getHealth(), food, foodSaturation));
    }

    public float getFoodSaturation() {
        return foodSaturation;
    }

    /**
     * Sets and refresh client food saturation.
     *
     * @param foodSaturation the food saturation
     * @throws IllegalArgumentException if {@code foodSaturation} is not between 0 and 20
     */
    public void setFoodSaturation(float foodSaturation) {
        Check.argCondition(!MathUtils.isBetween(foodSaturation, 0, 20),
                "Food saturation has to be between 0 and 20");
        this.foodSaturation = foodSaturation;
        sendPacket(new UpdateHealthPacket(getHealth(), food, foodSaturation));
    }

    /**
     * Gets if the player is eating.
     *
     * @return true if the player is eating, false otherwise
     */
    public boolean isEating() {
        if (!isUsingItem()) return false;
        final ItemStack itemStack = getItemInHand(itemUseHand);
        return itemStack.has(ItemComponent.FOOD) || itemStack.material() == Material.POTION;
    }

    /**
     * Gets if the player is using an item.
     *
     * @return true if the player is using an item, false otherwise
     */
    public boolean isUsingItem() {
        return itemUseHand != null;
    }

    /**
     * Gets the hand which the player is using an item from.
     *
     * @return the item use hand, null if none
     */
    public @Nullable PlayerHand getItemUseHand() {
        return itemUseHand;
    }

    /**
     * Gets the amount of ticks which have passed since the player started using an item.
     *
     * @return the amount of ticks which have passed, or zero if the player is not using an item
     */
    public long getCurrentItemUseTime() {
        if (!isUsingItem()) return 0;
        return getAliveTicks() - startItemUseTime;
    }

    @Override
    public double getEyeHeight() {
        return switch (getPose()) {
            case SLEEPING -> 0.2;
            case FALL_FLYING, SWIMMING, SPIN_ATTACK -> 0.4;
            case SNEAKING -> 1.27;
            default -> 1.62;
        };
    }

    /**
     * Gets the player display name in the tab-list.
     *
     * @return the player display name, null means that {@link #getUsername()} is displayed
     */
    public @Nullable Component getDisplayName() {
        return displayName;
    }

    /**
     * Changes the player display name in the tab-list.
     * <p>
     * Sets to null to show the player username.
     *
     * @param displayName the display name, null to display the username
     */
    public void setDisplayName(@Nullable Component displayName) {
        this.displayName = displayName;
        PacketSendingUtils.broadcastPlayPacket(new PlayerInfoUpdatePacket(PlayerInfoUpdatePacket.Action.UPDATE_DISPLAY_NAME, infoEntry()));
    }

    /**
     * Gets the player skin.
     *
     * @return the player skin object,
     * null means that the player has his {@link #getUuid()} default skin
     */
    public @Nullable PlayerSkin getSkin() {
        return skin;
    }

    /**
     * Changes the player skin.
     * <p>
     * This does remove the player for all viewers to spawn it again with the correct new skin.
     *
     * @param skin the player skin, null to reset it to his {@link #getUuid()} default skin
     * @see PlayerSkinInitEvent if you want to apply the skin at connection
     */
    public synchronized void setSkin(@Nullable PlayerSkin skin) {
        this.skin = skin;
        if (instance == null)
            return;

        DestroyEntitiesPacket destroyEntitiesPacket = new DestroyEntitiesPacket(getEntityId());

        final PlayerInfoRemovePacket removePlayerPacket = getRemovePlayerToList();
        final PlayerInfoUpdatePacket addPlayerPacket = getAddPlayerToList();

        final RespawnPacket respawnPacket = new RespawnPacket(dimensionTypeId,
                instance.getDimensionName(), 0, gameMode, gameMode,
                false, levelFlat, deathLocation, portalCooldown,
                (byte) RespawnPacket.COPY_ALL, DEFAULT_SEA_LEVEL);

        sendPacket(removePlayerPacket);
        sendPacket(destroyEntitiesPacket);
        sendPacket(addPlayerPacket);
        sendPacket(respawnPacket);
        refreshClientStateAfterRespawn();

        {
            // Remove player
            PacketSendingUtils.broadcastPlayPacket(removePlayerPacket);
            sendPacketToViewers(destroyEntitiesPacket);

            // Show player again
            PacketSendingUtils.broadcastPlayPacket(addPlayerPacket);
            getViewers().forEach(player -> showPlayer(player.getPlayerConnection()));
        }

        getInventory().update();
        teleport(getPosition());
    }

    public void setDeathLocation(@NotNull Pos position) {
        setDeathLocation(getInstance().getDimensionName(), position);
    }

    public void setDeathLocation(@NotNull String dimension, @NotNull Pos position) {
        this.deathLocation = new WorldPos(dimension, position);
    }

    public @Nullable WorldPos getDeathLocation() {
        return this.deathLocation;
    }

    /**
     * Gets if the player has the respawn screen enabled or disabled.
     *
     * @return true if the player has the respawn screen, false if he didn't
     */
    public boolean isEnableRespawnScreen() {
        return enableRespawnScreen;
    }

    /**
     * Enables or disable the respawn screen.
     *
     * @param enableRespawnScreen true to enable the respawn screen, false to disable it
     */
    public void setEnableRespawnScreen(boolean enableRespawnScreen) {
        this.enableRespawnScreen = enableRespawnScreen;
        sendPacket(new ChangeGameStatePacket(ChangeGameStatePacket.Reason.ENABLE_RESPAWN_SCREEN, enableRespawnScreen ? 0 : 1));
    }

    /**
     * Gets the player's name as a component. This will either return the display name
     * (if set) or a component holding the username.
     *
     * @return the name
     */
    @Override
    public @NotNull Component getName() {
        return Objects.requireNonNullElse(displayName, usernameComponent);
    }

    /**
     * Gets the player's username.
     *
     * @return the player's username
     */
    public @NotNull String getUsername() {
        return username;
    }

    /**
     * Calls an {@link ItemDropEvent} with a specified item.
     * <p>
     * Returns false if {@code item} is air.
     *
     * @param item the item to drop
     * @return true if player can drop the item (event not cancelled), false otherwise
     */
    public boolean dropItem(@NotNull ItemStack item) {
        if (item.isAir()) return false;
        ItemDropEvent itemDropEvent = new ItemDropEvent(this, item);
        EventDispatcher.call(itemDropEvent);
        return !itemDropEvent.isCancelled();
    }

    @Override
    public void sendResourcePacks(@NotNull ResourcePackRequest request) {
        if (request.replace()) clearResourcePacks();

        for (final ResourcePackInfo pack : request.packs()) {
            sendPacket(new ResourcePackPushPacket(pack, request.required(), request.prompt()));
            pendingResourcePacks.put(pack.id(), new PendingResourcePack(request.required(), request.callback()));
            if (resourcePackFuture == null) {
                resourcePackFuture = new CompletableFuture<>();
            }
        }
    }

    @Override
    public void removeResourcePacks(@NotNull UUID id, @NotNull UUID @NotNull ... others) {
        sendPacket(new ResourcePackPopPacket(id));
        for (var other : others) {
            sendPacket(new ResourcePackPopPacket(other));
        }
    }

    @Override
    public void clearResourcePacks() {
        sendPacket(new ResourcePackPopPacket((UUID) null));
    }

    /**
     * If there are resource packs in-flight, a future is returned which will be completed when
     * all resource packs have been responded to by the client. Otherwise null is returned.
     */
    @ApiStatus.Internal
    public @Nullable CompletableFuture<Void> getResourcePackFuture() {
        return resourcePackFuture;
    }

    @ApiStatus.Internal
    public void onResourcePackStatus(@NotNull UUID id, @NotNull ResourcePackStatus status) {
        var pendingPack = pendingResourcePacks.get(id);
        if (pendingPack == null) return;

        pendingPack.callback().packEventReceived(id, status, this);
        if (!status.intermediate()) {
            // Remove the callback and finish the future if relevant
            pendingResourcePacks.remove(id);

            // If the resource pack is required and failed to load, bye bye!
            if (pendingPack.required() && status != ResourcePackStatus.SUCCESSFULLY_LOADED) {
                kick(MISSING_REQUIRED_RESOURCE_PACK);
            }

            if (pendingResourcePacks.isEmpty() && resourcePackFuture != null) {
                resourcePackFuture.complete(null);
                resourcePackFuture = null;
            }
        }
    }

    /**
     * Rotates the player to face {@code targetPosition}.
     *
     * @param facePoint      the point from where the player should aim
     * @param targetPosition the target position to face
     */
    public void facePosition(@NotNull FacePoint facePoint, @NotNull Point targetPosition) {
        facePosition(facePoint, targetPosition, null, null);
    }

    /**
     * Rotates the player to face {@code entity}.
     *
     * @param facePoint   the point from where the player should aim
     * @param entity      the entity to face
     * @param targetPoint the point to aim at {@code entity} position
     */
    public void facePosition(@NotNull FacePoint facePoint, Entity entity, FacePoint targetPoint) {
        facePosition(facePoint, entity.getPosition(), entity, targetPoint);
    }

    private void facePosition(@NotNull FacePoint facePoint, @NotNull Point targetPosition,
                              @Nullable Entity entity, @Nullable FacePoint targetPoint) {
        final int entityId = entity != null ? entity.getEntityId() : 0;
        sendPacket(new FacePlayerPacket(
                facePoint == FacePoint.EYE ?
                        FacePlayerPacket.FacePosition.EYES : FacePlayerPacket.FacePosition.FEET, targetPosition,
                entityId,
                targetPoint == FacePoint.EYE ?
                        FacePlayerPacket.FacePosition.EYES : FacePlayerPacket.FacePosition.FEET));
    }

    /**
     * Sets the camera at {@code entity} eyes.
     *
     * @param entity the entity to spectate
     */
    public void spectate(@NotNull Entity entity) {
        sendPacket(new CameraPacket(entity.getEntityId()));
    }

    /**
     * Resets the camera at the player.
     */
    public void stopSpectating() {
        spectate(this);
    }

    /**
     * Used to retrieve the default spawn point.
     * <p>
     * Can be altered by the {@link PlayerRespawnEvent#setRespawnPosition(Pos)}.
     *
     * @return a copy of the default respawn point
     */
    public @NotNull Pos getRespawnPoint() {
        return respawnPoint;
    }

    /**
     * Changes the default spawn point.
     *
     * @param respawnPoint the player respawn point
     */
    public void setRespawnPoint(@NotNull Pos respawnPoint) {
        this.respawnPoint = respawnPoint;
    }

    /**
     * Called after the player teleportation to refresh his position
     * and send data to his new viewers.
     */
    protected void refreshAfterTeleport() {
        sendPacketsToViewers(getEntityType().registry().spawnType().getSpawnPacket(this));

        // Update for viewers
        sendPacketToViewersAndSelf(getVelocityPacket());
        sendPacketToViewersAndSelf(getMetadataPacket());

        // send attributes to everyone if our entity type is valid for it
        // otherwise, just send to the player
        if (shouldSendAttributes()) sendPacketToViewersAndSelf(getPropertiesPacket());
        else sendPacket(getPropertiesPacket());

        sendPacketToViewersAndSelf(getEquipmentsPacket());

        getInventory().update();
    }

    /**
     * Sets the player food and health values to their maximum.
     */
    protected void refreshHealth() {
        this.food = 20;
        this.foodSaturation = 5;
        // refresh health and send health packet
        heal();
    }

    /**
     * Gets the percentage displayed in the experience bar.
     *
     * @return the exp percentage 0-1
     */
    public float getExp() {
        return exp;
    }

    /**
     * Used to change the percentage experience bar.
     * This cannot change the displayed level, see {@link #setLevel(int)}.
     *
     * @param exp a percentage between 0 and 1
     * @throws IllegalArgumentException if {@code exp} is not between 0 and 1
     */
    public void setExp(float exp) {
        Check.argCondition(!MathUtils.isBetween(exp, 0, 1), "Exp should be between 0 and 1");
        this.exp = exp;
        sendPacket(new SetExperiencePacket(exp, level, 0));
    }

    /**
     * Gets the level of the player displayed in the experience bar.
     *
     * @return the player level
     */
    public int getLevel() {
        return level;
    }

    /**
     * Used to change the level of the player
     * This cannot change the displayed percentage bar see {@link #setExp(float)}
     *
     * @param level the new level of the player
     */
    public void setLevel(int level) {
        this.level = level;
        sendPacket(new SetExperiencePacket(exp, level, 0));
    }

    public int getPortalCooldown() {
        return portalCooldown;
    }

    public void setPortalCooldown(int portalCooldown) {
        this.portalCooldown = portalCooldown;
    }

    /**
     * Gets the player connection.
     * <p>
     * Used to send packets and get stuff related to the connection.
     *
     * @return the player connection
     */
    public @NotNull PlayerConnection getPlayerConnection() {
        return playerConnection;
    }

    /**
     * Shortcut for {@link PlayerConnection#sendPacket(SendablePacket)}.
     *
     * @param packet the packet to send
     */
    public void sendPacket(@NotNull SendablePacket packet) {
        this.playerConnection.sendPacket(packet);
    }

    public void sendPackets(@NotNull SendablePacket... packets) {
        this.playerConnection.sendPackets(packets);
    }

    public void sendPackets(@NotNull Collection<SendablePacket> packets) {
        this.playerConnection.sendPackets(packets);
    }

    /**
     * Gets if the player is online or not.
     *
     * @return true if the player is online, false otherwise
     */
    public boolean isOnline() {
        return playerConnection.isOnline();
    }

    /**
     * Gets the player settings.
     *
     * @return the player settings
     */
    public @NotNull ClientSettings getSettings() {
        return settings;
    }

    /**
     * Changes the player settings internally.
     * <p>
     * WARNING: the player will not be noticed by this change, probably unsafe.
     */
    public void refreshSettings(ClientSettings settings) {
        final ClientSettings previous = this.settings;
        this.settings = settings;
        boolean isInPlayState = getPlayerConnection().getConnectionState() == ConnectionState.PLAY;
        PlayerMeta playerMeta = getPlayerMeta();
        if (isInPlayState) playerMeta.setNotifyAboutChanges(false);
        playerMeta.setDisplayedSkinParts(settings.displayedSkinParts());
        playerMeta.setRightMainHand(settings.mainHand() == ClientSettings.MainHand.RIGHT);
        if (isInPlayState) playerMeta.setNotifyAboutChanges(true);

        final byte previousViewDistance = previous.viewDistance();
        final byte newViewDistance = settings.viewDistance();
        // Check to see if we're in an instance first, as this method is called when first logging in since the client sends the Settings packet during configuration
        if (instance != null) {
            // Load/unload chunks if necessary due to view distance changes
            if (previousViewDistance < newViewDistance) {
                // View distance expanded, send chunks
                ChunkRange.chunksInRange(position.chunkX(), position.chunkZ(), newViewDistance, (chunkX, chunkZ) -> {
                    if (Math.abs(chunkX - position.chunkX()) > previousViewDistance || Math.abs(chunkZ - position.chunkZ()) > previousViewDistance) {
                        chunkAdder.accept(chunkX, chunkZ);
                    }
                });
            } else if (previousViewDistance > newViewDistance) {
                // View distance shrunk, unload chunks
                ChunkRange.chunksInRange(position.chunkX(), position.chunkZ(), previousViewDistance, (chunkX, chunkZ) -> {
                    if (Math.abs(chunkX - position.chunkX()) > newViewDistance || Math.abs(chunkZ - position.chunkZ()) > newViewDistance) {
                        chunkRemover.accept(chunkX, chunkZ);
                    }
                });
            }
            // Else previous and current are equal, do nothing
        }
    }

    /**
     * Gets the player dimension.
     *
     * @return the player current dimension
     */
    public DimensionType getDimensionType() {
        return DIMENSION_TYPE_REGISTRY.get(dimensionTypeId);
    }

    public @NotNull PlayerInventory getInventory() {
        return inventory;
    }

    /**
     * Used to get the player latency,
     * computed by seeing how long it takes the client to answer the {@link KeepAlivePacket} packet.
     *
     * @return the player latency
     */
    public int getLatency() {
        return latency;
    }

    /**
     * Gets the player {@link GameMode}.
     *
     * @return the player current gamemode
     */
    public GameMode getGameMode() {
        return gameMode;
    }

    /**
     * Changes the player {@link GameMode}
     *
     * @param gameMode the new player GameMode
     * @return true if the gamemode was changed successfully, false otherwise (cancelled by event)
     */
    public boolean setGameMode(@NotNull GameMode gameMode) {
        PlayerGameModeChangeEvent playerGameModeChangeEvent = new PlayerGameModeChangeEvent(this, gameMode);
        EventDispatcher.call(playerGameModeChangeEvent);
        if (playerGameModeChangeEvent.isCancelled()) {
            // Abort
            return false;
        }

        gameMode = playerGameModeChangeEvent.getNewGameMode();

        this.gameMode = gameMode;
        // Condition to prevent sending the packets before spawning the player
        if (isActive()) {
            sendPacket(new ChangeGameStatePacket(ChangeGameStatePacket.Reason.CHANGE_GAMEMODE, gameMode.ordinal()));
            PacketSendingUtils.broadcastPlayPacket(new PlayerInfoUpdatePacket(PlayerInfoUpdatePacket.Action.UPDATE_GAME_MODE, infoEntry()));
        }

        // The client updates their abilities based on the GameMode as follows
        this.allowFlying = gameMode.allowFlying();
        this.instantBreak = gameMode.instantBreak();
        this.invulnerable = gameMode.invulnerable();
        // Spectator automatically enables flying
        // If new game mode cannot fly, disable it
        if (gameMode == GameMode.SPECTATOR || !gameMode.allowFlying()) {
            if (isActive()) {
                refreshFlying(gameMode.allowFlying());
            } else {
                this.flying = gameMode.allowFlying();
            }
        }
        // Make sure that the player is in the PLAY state and synchronize their flight speed.
        if (isActive()) {
            refreshAbilities();
            updateCollisions();
        }

        return true;
    }

    /**
     * Changes the dimension of the player.
     * Mostly unsafe since it requires sending chunks after.
     *
     * @param dimensionType the new player dimension
     */
    protected void sendDimension(@NotNull DynamicRegistry.Key<DimensionType> dimensionType, @NotNull String dimensionName) {
        Check.argCondition(instance.getDimensionName().equals(dimensionName),
                "The dimension needs to be different than the current one!");
        this.dimensionTypeId = DIMENSION_TYPE_REGISTRY.getId(dimensionType);
        sendPacket(new RespawnPacket(dimensionTypeId, dimensionName,
                0, gameMode, gameMode, false, levelFlat,
                deathLocation, portalCooldown, (byte) RespawnPacket.COPY_ALL,
                DEFAULT_SEA_LEVEL));
        refreshClientStateAfterRespawn();
    }

    /**
     * Kicks the player with a reason.
     *
     * @param component the reason
     */
    public void kick(@NotNull Component component) {
        this.getPlayerConnection().kick(component);
    }

    /**
     * Kicks the player with a reason.
     *
     * @param message the kick reason
     */
    public void kick(@NotNull String message) {
        this.kick(Component.text(message));
    }

    /**
     * Changes the current held slot for the player.
     *
     * @param slot the slot that the player has to held
     * @throws IllegalArgumentException if {@code slot} is not between 0 and 8
     */
    public void setHeldItemSlot(byte slot) {
        Check.argCondition(!MathUtils.isBetween(slot, 0, 8), "Slot has to be between 0 and 8");
        refreshHeldSlot(slot);
        sendPacket(new HeldItemChangePacket(slot));
    }

    /**
     * Gets the player held slot (0-8).
     *
     * @return the current held slot for the player
     */
    public byte getHeldSlot() {
        return heldSlot;
    }

    /**
     * Changes the tag below the name.
     *
     * @param belowNameTag The new below name tag
     */
    public void setBelowNameTag(BelowNameTag belowNameTag) {
        if (this.belowNameTag == belowNameTag) return;

        if (this.belowNameTag != null) {
            this.belowNameTag.removeViewer(this);
        }

        this.belowNameTag = belowNameTag;
    }

    /**
     * Gets the player open inventory.
     *
     * @return the currently open inventory, null if there is not (player inventory is not detected)
     */
    public @Nullable AbstractInventory getOpenInventory() {
        return openInventory;
    }

    /**
     * Opens the specified Inventory, close the previous inventory if existing.
     *
     * @param inventory the inventory to open
     * @return true if the inventory has been opened/sent to the player, false otherwise (cancelled by event)
     */
    public boolean openInventory(@NotNull Inventory inventory) {
        InventoryOpenEvent inventoryOpenEvent = new InventoryOpenEvent(inventory, this);

        EventDispatcher.callCancellable(inventoryOpenEvent, () -> {
            AbstractInventory openInventory = getOpenInventory();
            if (openInventory != null) {
                openInventory.removeViewer(this);
            }

            AbstractInventory newInventory = inventoryOpenEvent.getInventory();

            newInventory.addViewer(this);
            this.openInventory = newInventory;
        });
        return !inventoryOpenEvent.isCancelled();
    }

    /**
     * Closes the current inventory if there is any.
     * It closes the player inventory (when opened) if {@link #getOpenInventory()} returns null.
     */
    public void closeInventory() {
        closeInventory(false);
    }

    @ApiStatus.Internal
    public void closeInventory(boolean fromClient) {
        AbstractInventory openInventory = getOpenInventory();
        if (openInventory == null) return;

        if (!fromClient) {
            didCloseInventory = true;
        }

        this.openInventory = null;
        openInventory.removeViewer(this);
        inventory.update();

        didCloseInventory = false;
    }

    /**
     * Used internally to determine when sending the close inventory packet should be skipped.
     */
    public boolean didCloseInventory() {
        return didCloseInventory;
    }

    /**
     * Used internally to reset the skipClosePacket field, which determines when sending the close inventory packet
     * should be skipped.
     * <p>
     * Shouldn't be used externally without proper understanding of its consequence.
     *
     * @param didCloseInventory the new didCloseInventory field
     */
    @ApiStatus.Internal
    public void UNSAFE_changeDidCloseInventory(boolean didCloseInventory) {
        this.didCloseInventory = didCloseInventory;
    }

    public int getNextTeleportId() {
        return teleportId.incrementAndGet();
    }

    public int getLastSentTeleportId() {
        return teleportId.get();
    }

    public int getLastReceivedTeleportId() {
        return receivedTeleportId;
    }

    public void refreshReceivedTeleportId(int receivedTeleportId) {
        if (receivedTeleportId < 0) return;
        this.receivedTeleportId = receivedTeleportId;
    }

    /**
     * Used to synchronize player position with viewers on spawn or after {@link Entity#teleport(Pos, long[], int)}
     * in properties where a {@link PlayerPositionAndLookPacket} is required
     *
     * @param position      the position used by {@link PlayerPositionAndLookPacket}
     *                      this may not be the same as the {@link Entity#position}
     * @param relativeFlags byte flags used by {@link PlayerPositionAndLookPacket}
     * @param shouldConfirm if false, the teleportation will be done without confirmation
     */
    @ApiStatus.Internal
    void synchronizePositionAfterTeleport(@NotNull Pos position, @NotNull Point velocity,
                                          @MagicConstant(flagsFromClass = RelativeFlags.class) int relativeFlags,
                                          boolean shouldConfirm) {
        int teleportId = shouldConfirm ? getNextTeleportId() : -1;
        sendPacket(new PlayerPositionAndLookPacket(teleportId, position, velocity, position.yaw(), position.pitch(), relativeFlags));
        super.synchronizePosition();
    }

    /**
     * Forces the player's client to look towards the target yaw/pitch
     *
     * @param yaw   the new yaw
     * @param pitch the new pitch
     */
    @Override
    public void setView(float yaw, float pitch) {
        teleport(new Pos(0, 0, 0, yaw, pitch), null, RelativeFlags.COORD).join();
    }

    /**
     * Forces the player's client to look towards the specified point
     * <p>
     * Note: the player's position is not updated on the server until
     * the client receives this packet
     *
     * @param point the point to look at
     */
    @Override
    public void lookAt(@NotNull Point point) {
        // Let the player's client provide updated position values
        sendPacket(new FacePlayerPacket(FacePlayerPacket.FacePosition.EYES, point, 0, null));
    }

    /**
     * Forces the player's client to look towards the specified entity
     * <p>
     * Note: the player's position is not updated on the server until
     * the client receives this packet
     *
     * @param entity the entity to look at
     */
    @Override
    public void lookAt(@NotNull Entity entity) {
        // Let the player's client provide updated position values
        sendPacket(new FacePlayerPacket(FacePlayerPacket.FacePosition.EYES, entity.getPosition(), entity.getEntityId(), FacePlayerPacket.FacePosition.EYES));
    }

    /**
     * Gets the player permission level.
     *
     * @return the player permission level
     */
    public int getPermissionLevel() {
        return permissionLevel;
    }

    /**
     * Changes the player permission level.
     *
     * @param permissionLevel the new player permission level
     * @throws IllegalArgumentException if {@code permissionLevel} is not between 0 and 4
     */
    public void setPermissionLevel(int permissionLevel) {
        Check.argCondition(!MathUtils.isBetween(permissionLevel, 0, 4), "permissionLevel has to be between 0 and 4");

        this.permissionLevel = permissionLevel;

        // Condition to prevent sending the packets before spawning the player
        if (isActive()) {

            final byte permissionLevelStatus = (byte) (EntityStatuses.Player.PERMISSION_LEVEL_0 + permissionLevel);
            triggerStatus(permissionLevelStatus);
        }
    }

    /**
     * Sets or remove the reduced debug screen.
     *
     * @param reduced should the player has the reduced debug screen
     */
    public void setReducedDebugScreenInformation(boolean reduced) {
        this.reducedDebugScreenInformation = reduced;

        final byte debugScreenStatus = (byte) (reduced ? EntityStatuses.Player.ENABLE_DEBUG_SCREEN : EntityStatuses.Player.DISABLE_DEBUG_SCREEN);
        triggerStatus(debugScreenStatus);
    }

    /**
     * Gets if the player has the reduced debug screen.
     *
     * @return true if the player has the reduced debug screen, false otherwise
     */
    public boolean hasReducedDebugScreenInformation() {
        return reducedDebugScreenInformation;
    }

    /**
     * This do update the {@code invulnerable} field in the packet {@link PlayerAbilitiesPacket}
     * and prevent the player from receiving damage.
     *
     * @param invulnerable should the player be invulnerable
     */
    public void setInvulnerable(boolean invulnerable) {
        super.setInvulnerable(invulnerable);
        refreshAbilities();
    }

    @Override
    public void setSneaking(boolean sneaking) {
        if (isFlying()) { //If we are flying, don't set the players pose to sneaking as this can clip them through blocks
            this.entityMeta.setSneaking(sneaking);
        } else {
            super.setSneaking(sneaking);
        }
    }

    /**
     * Gets if the player is currently flying.
     *
     * @return true if the player if flying, false otherwise
     */
    public boolean isFlying() {
        return flying;
    }

    /**
     * Sets the player flying.
     *
     * @param flying should the player fly
     */
    public void setFlying(boolean flying) {
        refreshFlying(flying);
        refreshAbilities();
    }

    /**
     * Updates the internal flying field.
     * <p>
     * Mostly unsafe since there is nothing to backup the value, used internally for creative players.
     *
     * @param flying the new flying field
     * @see #setFlying(boolean) instead
     */
    public void refreshFlying(boolean flying) {
        //When the player starts or stops flying, their pose needs to change
        if (this.flying != flying) {
            EntityPose pose = getPose();

            if (this.isSneaking() && pose == EntityPose.STANDING) {
                setPose(EntityPose.SNEAKING);
            } else if (pose == EntityPose.SNEAKING) {
                setPose(EntityPose.STANDING);
            }
        }

        this.flying = flying;
    }

    /**
     * Gets if the player is allowed to fly.
     *
     * @return true if the player if allowed to fly, false otherwise
     */
    public boolean isAllowFlying() {
        return allowFlying;
    }

    /**
     * Allows or forbid the player to fly.
     *
     * @param allowFlying should the player be allowed to fly
     */
    public void setAllowFlying(boolean allowFlying) {
        this.allowFlying = allowFlying;
        refreshAbilities();
    }

    public boolean isInstantBreak() {
        return instantBreak;
    }

    /**
     * Changes the player ability "Creative Mode".
     *
     * @param instantBreak true to allow instant break
     * @see <a href="https://wiki.vg/Protocol#Player_Abilities_.28clientbound.29">player abilities</a>
     */
    public void setInstantBreak(boolean instantBreak) {
        this.instantBreak = instantBreak;
        refreshAbilities();
    }

    /**
     * Gets the player flying speed.
     *
     * @return the flying speed of the player
     */
    public float getFlyingSpeed() {
        return flyingSpeed;
    }

    /**
     * Updates the internal field and send a {@link PlayerAbilitiesPacket} with the new flying speed.
     *
     * @param flyingSpeed the new flying speed of the player
     */
    public void setFlyingSpeed(float flyingSpeed) {
        this.flyingSpeed = flyingSpeed;
        refreshAbilities();
    }

    public float getFieldViewModifier() {
        return fieldViewModifier;
    }

    public void setFieldViewModifier(float fieldViewModifier) {
        this.fieldViewModifier = fieldViewModifier;
        refreshAbilities();
    }

    /**
     * This is the map used to send the statistic packet.
     * It is possible to add/remove/change statistic value directly into it.
     *
     * @return the modifiable statistic map
     */
    public @NotNull Map<PlayerStatistic, Integer> getStatisticValueMap() {
        return statisticValueMap;
    }

    /**
     * Gets the last reported set of player inputs.
     *
     * <p>This information comes from the client so should be considered as such.</p>
     */
    public @NotNull PlayerInputs inputs() {
        return inputs;
    }

    /**
     * Sends to the player a {@link PlayerAbilitiesPacket} with all the updated fields.
     */
    protected void refreshAbilities() {
        byte flags = 0;
        if (invulnerable)
            flags |= PlayerAbilitiesPacket.FLAG_INVULNERABLE;
        if (flying)
            flags |= PlayerAbilitiesPacket.FLAG_FLYING;
        if (allowFlying)
            flags |= PlayerAbilitiesPacket.FLAG_ALLOW_FLYING;
        if (instantBreak)
            flags |= PlayerAbilitiesPacket.FLAG_INSTANT_BREAK;
        sendPacket(new PlayerAbilitiesPacket(flags, flyingSpeed, fieldViewModifier));
    }

    /**
     * All packets in the queue are executed in the {@link #update(long)} method
     * It is used internally to add all received packet from the client.
     * Could be used to "simulate" a received packet, but to use at your own risk.
     *
     * @param packet the packet to add in the queue
     */
    public void addPacketToQueue(@NotNull ClientPacket packet) {
        final boolean success = packets.offer(packet);
        if (!success) {
            kick(Component.text("Too Many Packets", NamedTextColor.RED));
        }
    }

    @ApiStatus.Internal
    public void interpretPacketQueue() {
        final PacketListenerManager manager = MinecraftServer.getPacketListenerManager();
        // This method is NOT thread-safe
        this.packets.drain(packet -> manager.processClientPacket(packet, playerConnection,
                getPlayerConnection().getConnectionState()), ServerFlag.PLAYER_PACKET_PER_TICK);
    }

    /**
     * Changes the storage player latency and update its tab value.
     *
     * @param latency the new player latency
     */
    public void refreshLatency(int latency) {
        this.latency = latency;
        if (getPlayerConnection().getConnectionState() == ConnectionState.PLAY) {
            PacketSendingUtils.broadcastPlayPacket(new PlayerInfoUpdatePacket(PlayerInfoUpdatePacket.Action.UPDATE_LATENCY, infoEntry()));
        }
    }

    public void refreshOnGround(boolean onGround) {
        this.onGround = onGround;
        if (this.onGround && this.isFlyingWithElytra()) {
            this.setFlyingWithElytra(false);
            EventDispatcher.call(new PlayerStopFlyingWithElytraEvent(this));
        }
    }

    /**
     * Used to change internally the last sent last keep alive id.
     * <p>
     * Warning: could lead to have the player kicked because of a wrong keep alive packet.
     *
     * @param lastKeepAlive the new lastKeepAlive id
     */
    public void refreshKeepAlive(long lastKeepAlive) {
        this.lastKeepAlive = lastKeepAlive;
        this.answerKeepAlive = false;
    }

    public boolean didAnswerKeepAlive() {
        return answerKeepAlive;
    }

    public void refreshAnswerKeepAlive(boolean answerKeepAlive) {
        this.answerKeepAlive = answerKeepAlive;
    }

    /**
     * Changes the held item for the player viewers
     * Also cancel item usage if {@link #isUsingItem()} was true.
     * <p>
     * Warning: the player will not be noticed by this chance, only his viewers,
     * see instead: {@link #setHeldItemSlot(byte)}.
     *
     * @param slot the new held slot
     */
    public void refreshHeldSlot(byte slot) {
        byte oldHeldSlot = this.heldSlot;
        this.heldSlot = slot;
        syncEquipment(EquipmentSlot.MAIN_HAND);
        updateEquipmentAttributes(inventory.getItemStack(oldHeldSlot), inventory.getItemStack(this.heldSlot), EquipmentSlot.MAIN_HAND);
    }

    public void refreshItemUse(@Nullable PlayerHand itemUseHand, long itemUseTimeTicks) {
        this.itemUseHand = itemUseHand;
        if (itemUseHand != null) {
            this.startItemUseTime = getAliveTicks();
            this.itemUseTime = itemUseTimeTicks;
        } else {
            this.startItemUseTime = 0;
        }
    }

    public void clearItemUse() {
        refreshItemUse(null, 0);
    }

    public void refreshInput(boolean forward, boolean backward, boolean left, boolean right, boolean jump, boolean shift, boolean sprint) {
        this.inputs.refresh(forward, backward, left, right, jump, shift, sprint);
    }

    /**
     * Gets the last sent keep alive id.
     *
     * @return the last keep alive id sent to the player
     */
    public long getLastKeepAlive() {
        return lastKeepAlive;
    }

    @Override
    public @NotNull HoverEvent<ShowEntity> asHoverEvent(@NotNull UnaryOperator<ShowEntity> op) {
        return HoverEvent.showEntity(ShowEntity.showEntity(EntityType.PLAYER, getUuid(), this.displayName));
    }

    /**
     * Gets the packet to add the player from the tab-list.
     *
     * @return a {@link PlayerInfoUpdatePacket} to add the player
     */
    protected @NotNull PlayerInfoUpdatePacket getAddPlayerToList() {
        return new PlayerInfoUpdatePacket(EnumSet.of(PlayerInfoUpdatePacket.Action.ADD_PLAYER, PlayerInfoUpdatePacket.Action.UPDATE_LISTED),
                List.of(infoEntry()));
    }

    /**
     * Gets the packet to remove the player from the tab-list.
     *
     * @return a {@link PlayerInfoRemovePacket} to remove the player
     */
    protected @NotNull PlayerInfoRemovePacket getRemovePlayerToList() {
        return new PlayerInfoRemovePacket(getUuid());
    }

    private PlayerInfoUpdatePacket.Entry infoEntry() {
        final PlayerSkin skin = this.skin;
        List<PlayerInfoUpdatePacket.Property> prop = skin != null ?
                List.of(new PlayerInfoUpdatePacket.Property("textures", skin.textures(), skin.signature())) :
                List.of();
        return new PlayerInfoUpdatePacket.Entry(getUuid(), getUsername(), prop,
                true, getLatency(), getGameMode(), displayName, null, 0);
    }

    /**
     * Sends all the related packet to have the player sent to another with related data
     * (create player, spawn position, velocity, metadata, equipments, passengers, team).
     * <p>
     * WARNING: this alone does not sync the player, please use {@link #addViewer(Player)}.
     *
     * @param connection the connection to show the player to
     */
    protected void showPlayer(@NotNull PlayerConnection connection) {
        connection.sendPacket(getEntityType().registry().spawnType().getSpawnPacket(this));
        connection.sendPacket(getVelocityPacket());
        connection.sendPacket(getMetadataPacket());
        connection.sendPacket(getEquipmentsPacket());
        if (hasPassenger()) {
            connection.sendPacket(getPassengersPacket());
        }
        connection.sendPacket(new EntityHeadLookPacket(getEntityId(), position.yaw()));
    }

    @Override
    public @NotNull ItemStack getEquipment(@NotNull EquipmentSlot slot) {
        return inventory.getEquipment(slot, heldSlot);
    }

    @Override
    public void setEquipment(@NotNull EquipmentSlot slot, @NotNull ItemStack itemStack) {
        inventory.setEquipment(slot, heldSlot, itemStack);
    }

    @Override
    public @NotNull PlayerSnapshot updateSnapshot(@NotNull SnapshotUpdater updater) {
        final EntitySnapshot snapshot = super.updateSnapshot(updater);
        return new SnapshotImpl.Player(snapshot, username, gameMode);
    }

    public Locale getLocale() {
        return settings.locale();
    }

    /**
     * Sets the player's locale. This will only set the locale of the player as it
     * is stored in the server. This will also be reset if the settings are refreshed.
     *
     * @param locale the new locale
     */
    public void setLocale(@NotNull Locale locale) {
        final ClientSettings settings = this.settings;
        refreshSettings(new ClientSettings(
                locale, settings.viewDistance(), settings.chatMessageType(), settings.chatColors(),
                settings.displayedSkinParts(), settings.mainHand(), settings.enableTextFiltering(),
                settings.allowServerListings(), settings.particleSetting()
        ));
    }

    @Override
    public @NotNull Identity identity() {
        return this.identity;
    }

    @Override
    public @NotNull Pointers pointers() {
        return this.pointers;
    }

    @Override
    public boolean isPlayer() {
        return true;
    }

    @Override
    public Player asPlayer() {
        return this;
    }

    @Override
    protected void updateCollisions() {
        preventBlockPlacement = gameMode != GameMode.SPECTATOR;
        collidesWithEntities = gameMode != GameMode.SPECTATOR;
    }

    protected void sendChunkUpdates(Chunk newChunk) {
        if (chunkUpdateLimitChecker.addToHistory(newChunk)) {
            final int newX = newChunk.getChunkX();
            final int newZ = newChunk.getChunkZ();
            final Vec old = chunksLoadedByClient;
            sendPacket(new UpdateViewPositionPacket(newX, newZ));
            ChunkRange.chunksInRangeDiffering(newX, newZ, (int) old.x(), (int) old.z(),
                    settings.effectiveViewDistance(), chunkAdder, chunkRemover);
            this.chunksLoadedByClient = new Vec(newX, newZ);
        }
    }

    /**
     * @see #teleport(Pos, long[], int)
     */
    @Override
    public @NotNull CompletableFuture<Void> teleport(@NotNull Pos position, long @Nullable [] chunks, int flags) {
        chunkUpdateLimitChecker.clearHistory();
        return super.teleport(position, chunks, flags);
    }

    /**
     * Send a {@link Notification} to the player.
     *
     * @param notification the {@link Notification} to send
     */
    public void sendNotification(@NotNull Notification notification) {
        sendPacket(notification.buildAddPacket());
        sendPacket(notification.buildRemovePacket());
    }

    public enum FacePoint {
        FEET,
        EYE
    }

    // Settings enum

<<<<<<< HEAD
    /**
     * Represents where is located the main hand of the player (can be changed in Minecraft option).
     */
    public enum MainHand {
        LEFT,
        RIGHT
    }

    public class PlayerSettings {

        private String locale;
        private byte viewDistance;
        private ChatMessageType chatMessageType;
        private boolean chatColors;
        private byte displayedSkinParts;
        private MainHand mainHand;
        private boolean enableTextFiltering;
        private boolean allowServerListings;

        public PlayerSettings() {
            viewDistance = (byte) ServerFlag.CHUNK_VIEW_DISTANCE;
        }

        /**
         * The player game language.
         *
         * @return the player locale
         */
        public String getLocale() {
            return locale;
        }

        /**
         * Gets the player view distance.
         *
         * @return the player view distance
         */
        public byte getViewDistance() {
            return viewDistance;
        }

        public int getEffectiveViewDistance() {
            return Math.min(getViewDistance(), ServerFlag.CHUNK_VIEW_DISTANCE);
        }

        /**
         * Gets the messages this player wants to receive.
         *
         * @return the messages
         */
        public @Nullable ChatMessageType getChatMessageType() {
            return chatMessageType;
        }

        /**
         * Gets if the player has chat colors enabled.
         *
         * @return true if chat colors are enabled, false otherwise
         */
        public boolean hasChatColors() {
            return chatColors;
        }

        public byte getDisplayedSkinParts() {
            return displayedSkinParts;
        }

        /**
         * Gets the player main hand.
         *
         * @return the player main hand
         */
        public MainHand getMainHand() {
            return mainHand;
        }

        public boolean enableTextFiltering() {
            return enableTextFiltering;
        }

        public boolean allowServerListings() {
            return allowServerListings;
        }

        /**
         * Changes the player settings internally.
         * <p>
         * WARNING: the player will not be noticed by this change, probably unsafe.
         *
         * @param locale             the player locale
         * @param viewDistance       the player view distance
         * @param chatMessageType    the chat messages the player wishes to receive
         * @param chatColors         if chat colors should be displayed
         * @param displayedSkinParts the player displayed skin parts
         * @param mainHand           the player main hand
         */
        public void refresh(String locale, byte viewDistance, ChatMessageType chatMessageType, boolean chatColors,
                            byte displayedSkinParts, MainHand mainHand, boolean enableTextFiltering, boolean allowServerListings) {
            this.locale = locale;
            // Clamp viewDistance to valid bounds
            byte previousViewDistance = this.viewDistance;
            this.viewDistance = (byte) MathUtils.clamp(viewDistance, 2, 32);
            this.chatMessageType = chatMessageType;
            this.chatColors = chatColors;
            this.displayedSkinParts = displayedSkinParts;
            this.mainHand = mainHand;
            this.enableTextFiltering = enableTextFiltering;
            this.allowServerListings = allowServerListings;

            // Check to see if we're in an instance first, as this method is called when first logging in since the client sends the Settings packet during configuration
            if (instance != null) {
                // Load/unload chunks if necessary due to view distance changes
                if (previousViewDistance < this.viewDistance) {
                    // View distance expanded, send chunks
                    ChunkUtils.forChunksInRange(position.chunkX(), position.chunkZ(), this.viewDistance, (chunkX, chunkZ) -> {
                        if (Math.abs(chunkX - position.chunkX()) > previousViewDistance || Math.abs(chunkZ - position.chunkZ()) > previousViewDistance) {
                            chunkAdder.accept(chunkX, chunkZ);
                        }
                    });
                } else if (previousViewDistance > this.viewDistance) {
                    // View distance shrunk, unload chunks
                    ChunkUtils.forChunksInRange(position.chunkX(), position.chunkZ(), previousViewDistance, (chunkX, chunkZ) -> {
                        if (Math.abs(chunkX - position.chunkX()) > this.viewDistance || Math.abs(chunkZ - position.chunkZ()) > this.viewDistance) {
                            chunkRemover.accept(chunkX, chunkZ);
                        }
                    });
                }
                // Else previous and current are equal, do nothing
            }

            EntityMeta entityMeta = getEntityMeta();

            // in case setEntityType was used
            if (entityMeta instanceof PlayerMeta playerMeta) {
                boolean isInPlayState = getPlayerConnection().getConnectionState() == ConnectionState.PLAY;

                if (isInPlayState) playerMeta.setNotifyAboutChanges(false);
                playerMeta.setDisplayedSkinParts(displayedSkinParts);
                playerMeta.setRightMainHand(this.mainHand == MainHand.RIGHT);
                if (isInPlayState) playerMeta.setNotifyAboutChanges(true);
            }
        }
    }

=======
>>>>>>> ccea53ac
    private int compareChunkDistance(long chunkIndexA, long chunkIndexB) {
        int chunkAX = CoordConversion.chunkIndexGetX(chunkIndexA);
        int chunkAZ = CoordConversion.chunkIndexGetZ(chunkIndexA);
        int chunkBX = CoordConversion.chunkIndexGetX(chunkIndexB);
        int chunkBZ = CoordConversion.chunkIndexGetZ(chunkIndexB);
        int chunkDistanceA = Math.abs(chunkAX - chunksLoadedByClient.blockX()) + Math.abs(chunkAZ - chunksLoadedByClient.blockZ());
        int chunkDistanceB = Math.abs(chunkBX - chunksLoadedByClient.blockX()) + Math.abs(chunkBZ - chunksLoadedByClient.blockZ());
        return Integer.compare(chunkDistanceA, chunkDistanceB);
    }

    @SuppressWarnings("unchecked")
    @ApiStatus.Experimental
    @Override
    public @NotNull Acquirable<? extends Player> acquirable() {
        return (Acquirable<? extends Player>) super.acquirable();
    }
}<|MERGE_RESOLUTION|>--- conflicted
+++ resolved
@@ -32,11 +32,8 @@
 import net.minestom.server.coordinate.*;
 import net.minestom.server.effects.Effects;
 import net.minestom.server.entity.attribute.Attribute;
-<<<<<<< HEAD
 import net.minestom.server.entity.damage.DamageType;
 import net.minestom.server.entity.metadata.EntityMeta;
-=======
->>>>>>> ccea53ac
 import net.minestom.server.entity.metadata.LivingEntityMeta;
 import net.minestom.server.entity.metadata.PlayerMeta;
 import net.minestom.server.entity.vehicle.PlayerInputs;
@@ -2331,153 +2328,6 @@
 
     // Settings enum
 
-<<<<<<< HEAD
-    /**
-     * Represents where is located the main hand of the player (can be changed in Minecraft option).
-     */
-    public enum MainHand {
-        LEFT,
-        RIGHT
-    }
-
-    public class PlayerSettings {
-
-        private String locale;
-        private byte viewDistance;
-        private ChatMessageType chatMessageType;
-        private boolean chatColors;
-        private byte displayedSkinParts;
-        private MainHand mainHand;
-        private boolean enableTextFiltering;
-        private boolean allowServerListings;
-
-        public PlayerSettings() {
-            viewDistance = (byte) ServerFlag.CHUNK_VIEW_DISTANCE;
-        }
-
-        /**
-         * The player game language.
-         *
-         * @return the player locale
-         */
-        public String getLocale() {
-            return locale;
-        }
-
-        /**
-         * Gets the player view distance.
-         *
-         * @return the player view distance
-         */
-        public byte getViewDistance() {
-            return viewDistance;
-        }
-
-        public int getEffectiveViewDistance() {
-            return Math.min(getViewDistance(), ServerFlag.CHUNK_VIEW_DISTANCE);
-        }
-
-        /**
-         * Gets the messages this player wants to receive.
-         *
-         * @return the messages
-         */
-        public @Nullable ChatMessageType getChatMessageType() {
-            return chatMessageType;
-        }
-
-        /**
-         * Gets if the player has chat colors enabled.
-         *
-         * @return true if chat colors are enabled, false otherwise
-         */
-        public boolean hasChatColors() {
-            return chatColors;
-        }
-
-        public byte getDisplayedSkinParts() {
-            return displayedSkinParts;
-        }
-
-        /**
-         * Gets the player main hand.
-         *
-         * @return the player main hand
-         */
-        public MainHand getMainHand() {
-            return mainHand;
-        }
-
-        public boolean enableTextFiltering() {
-            return enableTextFiltering;
-        }
-
-        public boolean allowServerListings() {
-            return allowServerListings;
-        }
-
-        /**
-         * Changes the player settings internally.
-         * <p>
-         * WARNING: the player will not be noticed by this change, probably unsafe.
-         *
-         * @param locale             the player locale
-         * @param viewDistance       the player view distance
-         * @param chatMessageType    the chat messages the player wishes to receive
-         * @param chatColors         if chat colors should be displayed
-         * @param displayedSkinParts the player displayed skin parts
-         * @param mainHand           the player main hand
-         */
-        public void refresh(String locale, byte viewDistance, ChatMessageType chatMessageType, boolean chatColors,
-                            byte displayedSkinParts, MainHand mainHand, boolean enableTextFiltering, boolean allowServerListings) {
-            this.locale = locale;
-            // Clamp viewDistance to valid bounds
-            byte previousViewDistance = this.viewDistance;
-            this.viewDistance = (byte) MathUtils.clamp(viewDistance, 2, 32);
-            this.chatMessageType = chatMessageType;
-            this.chatColors = chatColors;
-            this.displayedSkinParts = displayedSkinParts;
-            this.mainHand = mainHand;
-            this.enableTextFiltering = enableTextFiltering;
-            this.allowServerListings = allowServerListings;
-
-            // Check to see if we're in an instance first, as this method is called when first logging in since the client sends the Settings packet during configuration
-            if (instance != null) {
-                // Load/unload chunks if necessary due to view distance changes
-                if (previousViewDistance < this.viewDistance) {
-                    // View distance expanded, send chunks
-                    ChunkUtils.forChunksInRange(position.chunkX(), position.chunkZ(), this.viewDistance, (chunkX, chunkZ) -> {
-                        if (Math.abs(chunkX - position.chunkX()) > previousViewDistance || Math.abs(chunkZ - position.chunkZ()) > previousViewDistance) {
-                            chunkAdder.accept(chunkX, chunkZ);
-                        }
-                    });
-                } else if (previousViewDistance > this.viewDistance) {
-                    // View distance shrunk, unload chunks
-                    ChunkUtils.forChunksInRange(position.chunkX(), position.chunkZ(), previousViewDistance, (chunkX, chunkZ) -> {
-                        if (Math.abs(chunkX - position.chunkX()) > this.viewDistance || Math.abs(chunkZ - position.chunkZ()) > this.viewDistance) {
-                            chunkRemover.accept(chunkX, chunkZ);
-                        }
-                    });
-                }
-                // Else previous and current are equal, do nothing
-            }
-
-            EntityMeta entityMeta = getEntityMeta();
-
-            // in case setEntityType was used
-            if (entityMeta instanceof PlayerMeta playerMeta) {
-                boolean isInPlayState = getPlayerConnection().getConnectionState() == ConnectionState.PLAY;
-
-                if (isInPlayState) playerMeta.setNotifyAboutChanges(false);
-                playerMeta.setDisplayedSkinParts(displayedSkinParts);
-                playerMeta.setRightMainHand(this.mainHand == MainHand.RIGHT);
-                if (isInPlayState) playerMeta.setNotifyAboutChanges(true);
-            }
-        }
-    }
-
-=======
->>>>>>> ccea53ac
     private int compareChunkDistance(long chunkIndexA, long chunkIndexB) {
         int chunkAX = CoordConversion.chunkIndexGetX(chunkIndexA);
         int chunkAZ = CoordConversion.chunkIndexGetZ(chunkIndexA);
