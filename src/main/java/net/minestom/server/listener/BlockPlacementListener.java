--- conflicted
+++ resolved
@@ -53,26 +53,8 @@
 
         // Interact at block
         // FIXME: onUseOnBlock
-<<<<<<< HEAD
         PlayerBlockInteractEvent playerBlockInteractEvent = new PlayerBlockInteractEvent(player, hand, interactedBlock, blockPosition, blockFace);
         player.callEvent(PlayerBlockInteractEvent.class, playerBlockInteractEvent);
-=======
-        final boolean cancel = false;//usedItem.onUseOnBlock(player, hand, blockPosition, direction);
-        PlayerBlockInteractEvent playerBlockInteractEvent = new PlayerBlockInteractEvent(player, blockPosition, hand, blockFace);
-        playerBlockInteractEvent.setCancelled(cancel);
-        playerBlockInteractEvent.setBlockingItemUse(cancel);
-        EventDispatcher.callCancellable(playerBlockInteractEvent, () -> {
-            final CustomBlock customBlock = instance.getCustomBlock(blockPosition);
-            if (customBlock != null) {
-                final Data data = instance.getBlockData(blockPosition);
-                final boolean blocksItem = customBlock.onInteract(player, hand, blockPosition, data);
-                if (blocksItem) {
-                    playerBlockInteractEvent.setBlockingItemUse(true);
-                }
-            }
-        });
-
->>>>>>> 80d0b8de
         if (playerBlockInteractEvent.isBlockingItemUse()) {
             return;
         }
