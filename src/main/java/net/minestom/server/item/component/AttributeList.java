package net.minestom.server.item.component;

import net.kyori.adventure.nbt.BinaryTag;
import net.kyori.adventure.nbt.BinaryTagTypes;
import net.kyori.adventure.nbt.CompoundBinaryTag;
import net.kyori.adventure.nbt.ListBinaryTag;
import net.minestom.server.entity.EquipmentSlotGroup;
import net.minestom.server.entity.attribute.Attribute;
import net.minestom.server.entity.attribute.AttributeModifier;
import net.minestom.server.network.NetworkBuffer;
<<<<<<< HEAD
import net.minestom.server.registry.DynamicRegistry;
=======
import net.minestom.server.network.NetworkBufferTemplate;
>>>>>>> ccea53ac
import net.minestom.server.utils.nbt.BinaryTagSerializer;
import org.jetbrains.annotations.NotNull;

import java.util.ArrayList;
import java.util.List;

import static net.minestom.server.network.NetworkBuffer.BOOLEAN;

public record AttributeList(@NotNull List<Modifier> modifiers, boolean showInTooltip) {
    public static final AttributeList EMPTY = new AttributeList(List.of(), true);

    public static final NetworkBuffer.Type<AttributeList> NETWORK_TYPE = NetworkBufferTemplate.template(
            Modifier.NETWORK_TYPE.list(Short.MAX_VALUE), AttributeList::modifiers,
            BOOLEAN, AttributeList::showInTooltip,
            AttributeList::new
    );

    public static final BinaryTagSerializer<AttributeList> NBT_TYPE = new BinaryTagSerializer<>() {
        @Override
        public @NotNull BinaryTag write(@NotNull Context context, @NotNull AttributeList value) {
            ListBinaryTag.Builder<BinaryTag> modifiers = ListBinaryTag.builder();
            for (Modifier modifier : value.modifiers) {
                modifiers.add(Modifier.NBT_TYPE.write(context, modifier));
            }

            CompoundBinaryTag.Builder builder = CompoundBinaryTag.builder()
                    .put("modifiers", modifiers.build());
            if (!value.showInTooltip) builder.putBoolean("show_in_tooltip", false);
            return builder.build();
        }

        @Override
        public @NotNull AttributeList read(@NotNull Context context, @NotNull BinaryTag tag) {
            return switch (tag) {
                case CompoundBinaryTag compound -> new AttributeList(
                        compound.getList("modifiers", BinaryTagTypes.COMPOUND).stream()
                                .map(modifier -> Modifier.NBT_TYPE.read(context, modifier)).toList(),
                        compound.getBoolean("show_in_tooltip", true)
                );
                case ListBinaryTag list -> new AttributeList(list.stream()
                        .map(modifier -> Modifier.NBT_TYPE.read(context, modifier)).toList());
                default -> EMPTY;
            };
        }
    };

<<<<<<< HEAD
    public record Modifier(@NotNull DynamicRegistry.Key<Attribute> attribute, @NotNull AttributeModifier modifier,
                           @NotNull EquipmentSlotGroup slot) {
        public static final NetworkBuffer.Type<Modifier> NETWORK_TYPE = new NetworkBuffer.Type<>() {
            @Override
            public void write(@NotNull NetworkBuffer buffer, Modifier value) {
                buffer.write(Attribute.NETWORK_TYPE, value.attribute);
                buffer.write(AttributeModifier.NETWORK_TYPE, value.modifier);
                buffer.writeEnum(EquipmentSlotGroup.class, value.slot);
            }

            @Override
            public Modifier read(@NotNull NetworkBuffer buffer) {
                return new Modifier(buffer.read(Attribute.NETWORK_TYPE),
                        buffer.read(AttributeModifier.NETWORK_TYPE),
                        buffer.readEnum(EquipmentSlotGroup.class));
            }
        };
=======
    public record Modifier(@NotNull Attribute attribute, @NotNull AttributeModifier modifier,
                           @NotNull EquipmentSlotGroup slot) {
        public static final NetworkBuffer.Type<Modifier> NETWORK_TYPE = NetworkBufferTemplate.template(
                Attribute.NETWORK_TYPE, Modifier::attribute,
                AttributeModifier.NETWORK_TYPE, Modifier::modifier,
                NetworkBuffer.Enum(EquipmentSlotGroup.class), Modifier::slot,
                Modifier::new);
>>>>>>> ccea53ac
        public static final BinaryTagSerializer<Modifier> NBT_TYPE = BinaryTagSerializer.COMPOUND.map(
                (context, tag) -> new Modifier(
                        Attribute.NBT_TYPE.read(context, tag.get("type")),
                        AttributeModifier.NBT_TYPE.read(tag),
                        tag.get("slot") instanceof BinaryTag slot ? EquipmentSlotGroup.NBT_TYPE.read(slot) : EquipmentSlotGroup.ANY
                ),
                (context, modifier) -> CompoundBinaryTag.builder()
                        .put("type", Attribute.NBT_TYPE.write(context, modifier.attribute))
                        .put((CompoundBinaryTag) AttributeModifier.NBT_TYPE.write(context, modifier.modifier))
                        .put("slot", EquipmentSlotGroup.NBT_TYPE.write(modifier.slot))
                        .build()
        );
    }

    public AttributeList {
        modifiers = List.copyOf(modifiers);
    }

    public AttributeList(@NotNull List<Modifier> modifiers) {
        this(modifiers, true);
    }

    public AttributeList(@NotNull Modifier modifier, boolean showInTooltip) {
        this(List.of(modifier), showInTooltip);
    }

    public AttributeList(@NotNull Modifier modifier) {
        this(modifier, true);
    }

    public @NotNull AttributeList with(@NotNull Modifier modifier) {
        List<Modifier> newModifiers = new ArrayList<>(modifiers);
        newModifiers.add(modifier);
        return new AttributeList(newModifiers, showInTooltip);
    }

    public @NotNull AttributeList withTooltip(boolean showInTooltip) {
        return new AttributeList(modifiers, showInTooltip);
    }
}<|MERGE_RESOLUTION|>--- conflicted
+++ resolved
@@ -8,11 +8,8 @@
 import net.minestom.server.entity.attribute.Attribute;
 import net.minestom.server.entity.attribute.AttributeModifier;
 import net.minestom.server.network.NetworkBuffer;
-<<<<<<< HEAD
+import net.minestom.server.network.NetworkBufferTemplate;
 import net.minestom.server.registry.DynamicRegistry;
-=======
-import net.minestom.server.network.NetworkBufferTemplate;
->>>>>>> ccea53ac
 import net.minestom.server.utils.nbt.BinaryTagSerializer;
 import org.jetbrains.annotations.NotNull;
 
@@ -59,9 +56,7 @@
         }
     };
 
-<<<<<<< HEAD
-    public record Modifier(@NotNull DynamicRegistry.Key<Attribute> attribute, @NotNull AttributeModifier modifier,
-                           @NotNull EquipmentSlotGroup slot) {
+    public record Modifier(@NotNull DynamicRegistry.Key<Attribute> attribute, @NotNull AttributeModifier modifier, @NotNull EquipmentSlotGroup slot) {
         public static final NetworkBuffer.Type<Modifier> NETWORK_TYPE = new NetworkBuffer.Type<>() {
             @Override
             public void write(@NotNull NetworkBuffer buffer, Modifier value) {
@@ -77,15 +72,6 @@
                         buffer.readEnum(EquipmentSlotGroup.class));
             }
         };
-=======
-    public record Modifier(@NotNull Attribute attribute, @NotNull AttributeModifier modifier,
-                           @NotNull EquipmentSlotGroup slot) {
-        public static final NetworkBuffer.Type<Modifier> NETWORK_TYPE = NetworkBufferTemplate.template(
-                Attribute.NETWORK_TYPE, Modifier::attribute,
-                AttributeModifier.NETWORK_TYPE, Modifier::modifier,
-                NetworkBuffer.Enum(EquipmentSlotGroup.class), Modifier::slot,
-                Modifier::new);
->>>>>>> ccea53ac
         public static final BinaryTagSerializer<Modifier> NBT_TYPE = BinaryTagSerializer.COMPOUND.map(
                 (context, tag) -> new Modifier(
                         Attribute.NBT_TYPE.read(context, tag.get("type")),
