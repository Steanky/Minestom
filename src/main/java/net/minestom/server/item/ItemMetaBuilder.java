--- conflicted
+++ resolved
@@ -160,12 +160,7 @@
         this.canPlaceOn = new HashSet<>(blocks);
         handleCollection(canPlaceOn, "CanPlaceOn", () -> {
             NBTList<NBTString> list = new NBTList<>(NBTTypes.TAG_String);
-<<<<<<< HEAD
             canPlaceOn.forEach(block -> list.add(new NBTString(block.name())));
-            nbt.set("CanPlaceOn", list);
-=======
-            canPlaceOn.forEach(block -> list.add(new NBTString(block.getName())));
->>>>>>> 2e8b3477
             return list;
         });
         return this;
@@ -181,12 +176,7 @@
         this.canDestroy = new HashSet<>(blocks);
         handleCollection(canDestroy, "CanDestroy", () -> {
             NBTList<NBTString> list = new NBTList<>(NBTTypes.TAG_String);
-<<<<<<< HEAD
             canDestroy.forEach(block -> list.add(new NBTString(block.name())));
-            nbt.set("CanDestroy", list);
-=======
-            canDestroy.forEach(block -> list.add(new NBTString(block.getName())));
->>>>>>> 2e8b3477
             return list;
         });
         return this;
